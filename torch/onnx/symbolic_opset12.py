--- conflicted
+++ resolved
@@ -11,7 +11,7 @@
     symbolic_opset9 as opset9,
     utils,
 )
-from torch.onnx._internal import _beartype, registration
+from torch.onnx._internal import _beartype, registration, torchscript
 
 
 # EDITING THIS FILE? READ THIS FIRST!
@@ -62,11 +62,7 @@
 
 
 @_onnx_symbolic("aten::einsum")
-<<<<<<< HEAD
-@symbolic_helper.parse_args("s", "v")
-=======
 @symbolic_helper.parse_args("s", "v", "is")
->>>>>>> 71679963
 @_beartype.beartype
 def einsum(g, equation, tensor_list, path=None):
     tensors = symbolic_helper._unpack_list(tensor_list)
@@ -331,28 +327,34 @@
 
         unsqueeze_list = []
         loop_condition = g.op("Constant", value_t=torch.tensor(1))
-        loop_condition = g.op("Cast", loop_condition, to_i=9)
+        loop_condition = g.op("Cast", loop_condition, _C_onnx.TensorProtoDataType.BOOL)
         loop_len = g.op("Min", low_size, hi_size)
-        loop = g.op("Loop", loop_len, loop_condition)
-
-        loop_block = utils._add_block(loop.node())
+
+        loop, (loop_context,), _ = torchscript.add_op_with_blocks(
+            g, "Loop", loop_len, loop_condition, n_blocks=1
+        )
+
+        loop_block = loop_context.block
         block_input_iter = utils._add_input_to_block(loop_block)
+        # FIXME(justinchuby): cond is unused?
         cond = utils._add_input_to_block(loop_block)
 
-        starts = loop_block.op("Gather", low_indices, block_input_iter)
-        ends = loop_block.op("Gather", hi_indices, block_input_iter)
-        axes = loop_block.op("Constant", value_t=torch.tensor([2]))
-        starts = symbolic_helper._unsqueeze_helper(loop_block, starts, [0])
-        ends = symbolic_helper._unsqueeze_helper(loop_block, ends, [0])
-        stack = loop_block.op("Slice", input, starts, ends, axes)
+        starts = loop_context.op("Gather", low_indices, block_input_iter)
+        ends = loop_context.op("Gather", hi_indices, block_input_iter)
+        axes = loop_context.op("Constant", value_t=torch.tensor([2]))
+        starts = symbolic_helper._unsqueeze_helper(loop_context, starts, [0])
+        ends = symbolic_helper._unsqueeze_helper(loop_context, ends, [0])
+        stack = loop_context.op("Slice", input, starts, ends, axes)
 
         unsqueeze = symbolic_helper._unsqueeze_helper(
-            loop_block, loop_block.op("Transpose", stack, perm_i=perm), [dimension]
+            loop_context, loop_context.op("Transpose", stack, perm_i=perm), [dimension]
         )
         unsqueeze_list.append(unsqueeze)
-        concat = loop_block.op("Concat", *unsqueeze_list, axis_i=0)
-
-        cond_out = loop_block.op("Cast", loop_condition, to_i=9)
+        concat = loop_context.op("Concat", *unsqueeze_list, axis_i=0)
+
+        cond_out = loop_context.op(
+            "Cast", loop_condition, _C_onnx.TensorProtoDataType.BOOL
+        )
         utils._add_output_to_block(loop_block, cond_out)
         utils._add_output_to_block(loop_block, concat)
 
@@ -363,8 +365,8 @@
         squeeze = symbolic_helper._squeeze_helper(g, transpose, [0])
 
         return squeeze
-    else:
-        return symbolic_helper._unimplemented("Unfold", "input size not accessible")
+
+    return symbolic_helper._unimplemented("Unfold", "input size not accessible")
 
 
 @_onnx_symbolic("aten::tensordot")
