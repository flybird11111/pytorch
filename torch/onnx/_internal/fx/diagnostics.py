from __future__ import annotations

import dataclasses

import functools

from typing import Any, Optional

import onnxscript  # type: ignore[import]
from onnxscript.function_libs.torch_lib import graph_building  # type: ignore[import]

import torch
import torch.fx
from torch.onnx._internal import diagnostics
from torch.onnx._internal.diagnostics import infra
from torch.onnx._internal.diagnostics.infra import decorator, formatter, utils

from torch.onnx._internal.fx import registration, type_utils as fx_type_utils

# NOTE: Symbolic shapes could be a calculation of values, such as
# Tensor(i64[s0, 64, (s1//2) - 2, (s1//2) - 2]) where s0 and s1 are symbolic
# so we need to relax the length limit.
_LENGTH_LIMIT: int = 120
# NOTE: The following limits are for the number of items to display in diagnostics for
# a list, tuple or dict. The limit is picked such that common useful scenarios such as
# operator arguments are covered, while preventing excessive processing loads on considerably
# large containers such as the dictionary mapping from fx to onnx nodes.
_CONTAINER_ITEM_LIMIT: int = 10

# NOTE(bowbao): This is a shim over `torch.onnx._internal.diagnostics`, which is
# used in `torch.onnx`, and loaded with `torch`. Hence anything related to `onnxscript`
# cannot be put there.


@functools.singledispatch
def _format_argument(obj: Any) -> str:
    return formatter.format_argument(obj)


def format_argument(obj: Any) -> str:
    formatter = _format_argument.dispatch(type(obj))
    result_str = formatter(obj)

    result_str_lines = result_str.splitlines()
    for line in result_str_lines:
        if len(line) > _LENGTH_LIMIT:
            # TODO(bowbao): group diagnostics.
            #   Related fields of sarif.Result: occurance_count, fingerprints.
            #   Do a final process to group results before outputing sarif log.
            diag = infra.Diagnostic(
                *diagnostics.rules.arg_format_too_verbose.format(
                    level=infra.levels.WARNING,
                    length=len(result_str),
                    length_limit=_LENGTH_LIMIT,
                    argument_type=type(obj),
                    formatter_type=type(format_argument),
                )
            )
            diag.with_location(utils.function_location(formatter))
            diagnostics.export_context().log(diag)

    return result_str


# NOTE: EDITING BELOW? READ THIS FIRST!
#
# The below functions register the `format_argument` function for different types via
# `functools.singledispatch` registry. These are invoked by the diagnostics system
# when recording function arguments and return values as part of a diagnostic.
# Hence, code with heavy workload should be avoided. Things to avoid for example:
# `torch.fx.GraphModule.print_readable()`.


@_format_argument.register
def _torch_nn_module(obj: torch.nn.Module) -> str:
    return f"torch.nn.Module({obj.__class__.__name__})"


@_format_argument.register
def _torch_fx_graph_module(obj: torch.fx.GraphModule) -> str:
    return f"torch.fx.GraphModule({obj.__class__.__name__})"


@_format_argument.register
def _torch_fx_node(obj: torch.fx.Node) -> str:
    node_string = f"fx.Node({obj.target})[{obj.op}]:"
    if "val" not in obj.meta:
        return node_string + "None"
    return node_string + format_argument(obj.meta["val"])


@_format_argument.register
def _torch_fx_symbolic_bool(obj: torch.SymBool) -> str:
    return f"SymBool({obj})"


@_format_argument.register
def _torch_fx_symbolic_int(obj: torch.SymInt) -> str:
    return f"SymInt({obj})"


@_format_argument.register
def _torch_fx_symbolic_float(obj: torch.SymFloat) -> str:
    return f"SymFloat({obj})"


@_format_argument.register
def _torch_tensor(obj: torch.Tensor) -> str:
    return f"Tensor({fx_type_utils.from_torch_dtype_to_abbr(obj.dtype)}{_stringify_shape(obj.shape)})"


@_format_argument.register
def _int(obj: int) -> str:
    return str(obj)


@_format_argument.register
def _float(obj: float) -> str:
    return str(obj)


@_format_argument.register
def _bool(obj: bool) -> str:
    return str(obj)


@_format_argument.register
<<<<<<< HEAD
def _str(obj: str) -> str:
    return obj


@_format_argument.register
def _registration_symbolic_function(obj: registration.SymbolicFunction) -> str:
=======
def _registration_onnx_function(obj: registration.ONNXFunction) -> str:
>>>>>>> 4839025d
    # TODO: Compact display of `param_schema`.
    return f"registration.ONNXFunction({obj.op_full_name}, is_custom={obj.is_custom}, is_complex={obj.is_complex})"


@_format_argument.register
def _list(obj: list) -> str:
    list_string = f"List[length={len(obj)}](\n"
    if not obj:
        return list_string + "None)"
    for i, item in enumerate(obj):
        if i >= _CONTAINER_ITEM_LIMIT:
            # NOTE: Print only first _CONTAINER_ITEM_LIMIT items.
            list_string += "...,\n"
            break
        list_string += f"{format_argument(item)},\n"
    return list_string + ")"


@_format_argument.register
def _tuple(obj: tuple) -> str:
    tuple_string = f"Tuple[length={len(obj)}](\n"
    if not obj:
        return tuple_string + "None)"
    for i, item in enumerate(obj):
        if i >= _CONTAINER_ITEM_LIMIT:
            # NOTE: Print only first _CONTAINER_ITEM_LIMIT items.
            tuple_string += "...,\n"
            break
        tuple_string += f"{format_argument(item)},\n"
    return tuple_string + ")"


@_format_argument.register
def _dict(obj: dict) -> str:
    dict_string = f"Dict[length={len(obj)}](\n"
    if not obj:
        return dict_string + "None)"
    for i, (key, value) in enumerate(obj.items()):
        if i >= _CONTAINER_ITEM_LIMIT:
            # NOTE: Print only first _CONTAINER_ITEM_LIMIT items.
            dict_string += "...\n"
            break
        dict_string += f"{key}: {format_argument(value)},\n"
    return dict_string + ")"


@_format_argument.register
def _torch_nn_parameter(obj: torch.nn.Parameter) -> str:
    return f"Parameter({format_argument(obj.data)})"


@_format_argument.register
def _onnxscript_torch_script_tensor(obj: graph_building.TorchScriptTensor) -> str:
    return f"`TorchScriptTensor({fx_type_utils.from_torch_dtype_to_abbr(obj.dtype)}{_stringify_shape(obj.shape)})`"


@_format_argument.register
def _onnxscript_onnx_function(obj: onnxscript.OnnxFunction) -> str:
    return f"`OnnxFunction({obj.name})`"


@_format_argument.register
def _onnxscript_traced_onnx_function(obj: onnxscript.TracedOnnxFunction) -> str:
    return f"`TracedOnnxFunction({obj.name})`"


# from torch/fx/graph.py to follow torch format
def _stringify_shape(shape: Optional[torch.Size]) -> str:
    if shape is None:
        return ""
    return f"[{', '.join(str(x) for x in shape)}]"


diagnose_call = functools.partial(
    decorator.diagnose_call,
    diagnostic_type=diagnostics.ExportDiagnostic,
    format_argument=format_argument,
)

rules = diagnostics.rules
levels = diagnostics.levels
DiagnosticContext = infra.DiagnosticContext
Diagnostic = infra.Diagnostic
RuntimeErrorWithDiagnostic = infra.RuntimeErrorWithDiagnostic


@dataclasses.dataclass
class UnsupportedFxNodeDiagnostic(Diagnostic):
    unsupported_fx_node: Optional[torch.fx.Node] = None

    def __post_init__(self) -> None:
        super().__post_init__()
        # NOTE: This is a hack to make sure that the additional fields must be set and
        # not None. Ideally they should not be set as optional. But this is a known
        # limiation with `dataclasses`. Resolvable in Python 3.10 with `kw_only=True`.
        # https://stackoverflow.com/questions/69711886/python-dataclasses-inheritance-and-default-values
        if self.unsupported_fx_node is None:
            raise ValueError("unsupported_fx_node must be specified.")<|MERGE_RESOLUTION|>--- conflicted
+++ resolved
@@ -125,16 +125,12 @@
 
 
 @_format_argument.register
-<<<<<<< HEAD
 def _str(obj: str) -> str:
     return obj
 
 
 @_format_argument.register
-def _registration_symbolic_function(obj: registration.SymbolicFunction) -> str:
-=======
 def _registration_onnx_function(obj: registration.ONNXFunction) -> str:
->>>>>>> 4839025d
     # TODO: Compact display of `param_schema`.
     return f"registration.ONNXFunction({obj.op_full_name}, is_custom={obj.is_custom}, is_complex={obj.is_complex})"
 
