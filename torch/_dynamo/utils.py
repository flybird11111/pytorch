import atexit
import collections
import contextlib
import copy
import cProfile
import dataclasses
import datetime
import dis
import enum
import functools
import gc
import inspect
import itertools
import logging
import math
import operator
import os
import pstats
import sys
import textwrap
import time
import types
import typing
import weakref
from contextlib import contextmanager
from functools import lru_cache, wraps
from typing import Any, Dict, Tuple, Union

import torch._logging
from torch._guards import detect_fake_mode  # noqa: F401
from . import config

try:
    import numpy as np

    HAS_NUMPY = True
except ModuleNotFoundError:
    np = None  # type: ignore[assignment]
    HAS_NUMPY = False

try:
    import torch_np

    HAS_NUMPY_TORCH_INTEROP = True
except ModuleNotFoundError:
    torch_np = None
    HAS_NUMPY_TORCH_INTEROP = False

import importlib

import torch
import torch._functorch.config
import torch.fx.experimental.symbolic_shapes
import torch.utils.checkpoint
from torch import fx
from torch._dispatch.python import enable_python_dispatcher
from torch._subclasses.fake_tensor import FakeTensor
from torch.nn.modules.lazy import LazyModuleMixin
from torch.utils._pytree import tree_map


counters = collections.defaultdict(collections.Counter)
troubleshooting_url = "https://pytorch.org/docs/master/compile/troubleshooting.html"
nnmodule_doc_url = "https://pytorch.org/docs/master/compile/nn-module.html"
nnmodule_doc_url_msg = f"See {nnmodule_doc_url} for more information and limitations."
log = logging.getLogger(__name__)

# profiling compilation time
compilation_metrics = collections.OrderedDict()

timer_counter = itertools.count()


def tabulate(rows, headers):
    try:
        import tabulate

        return tabulate.tabulate(rows, headers=headers)
    except ImportError:
        return "\n".join(
            ", ".join(map(str, row)) for row in itertools.chain([headers], rows)
        )


def dynamo_profiled(func):
    @wraps(func)
    def profile_wrapper(*args, **kwargs):
        global timer_counter
        datafn = (
            func.__name__ + f"{next(timer_counter)}.profile"
        )  # Name the data file sensibly
        prof = cProfile.Profile()
        prof.enable()
        retval = prof.runcall(func, *args, **kwargs)
        prof.disable()
        print(f"### Cprofile for {func.__name__} iter {next(timer_counter)} ###")
        ps = pstats.Stats(prof)
        ps.sort_stats(pstats.SortKey.TIME).print_stats(20)
        ps.sort_stats(pstats.SortKey.CUMULATIVE).print_stats(20)
        prof.dump_stats(datafn)
        return retval

    return profile_wrapper


frame_phase_timing = collections.OrderedDict()

curr_frame = 0


# Note: Called for you by dynamo - you almost never ever want to invoke this yourself.
def increment_frame():
    global curr_frame
    curr_frame = curr_frame + 1


# Note: Called for you by dynamo - you almost never ever want to invoke this yourself.
def reset_frame_count():
    global curr_frame
    frame_phase_timing.clear()
    curr_frame = 0


op_count = 0


def increment_op_count(cnt):
    global op_count
    op_count += cnt


# Print a report of time spent so far
# Ex:
# TIMING:
# entire_frame_compile:8.574629999999999
# backend_compile:5.26806
def print_time_report():
    total = 0
    total_by_key = {}
    for frame, timings in frame_phase_timing.items():
        for key, timing in timings.items():
            total += timing
            if key not in total_by_key:
                total_by_key[key] = timing
            else:
                total_by_key[key] += timing

    out = "TIMING:"
    for key, value in total_by_key.items():
        out = f"{out} {key}:{round(value, 5)}"

    print(out)


# dynamo_timed API works as a function decorator
# By wrapping a function in dynamo_timed, we can store a record in compilation_metrics
# where the key is the functions name.
# For example:
#
#  @dynamo_timed
#  def _foo(...):
#
# Would show up as an entry in our timing dict:
# OrderedDict([('bar.<locals>._foo', [0.083690, 0.23949, 3.1425e-05])])
# This is extremely useful for granular debugging.
#
# For a higher-level mode, pass a phase_name into dynamo_timed
# phase_names record an extra record into a separate compilation timing structure,
# one keyed on frame+name rather than function.
# The frame is incremented outside of this function, in def increment_frame() above.
def dynamo_timed(original_function=None, phase_name=None):
    def dynamo_timed_inner(func):
        @wraps(func)
        def time_wrapper(*args, **kwargs):
            key = func.__qualname__
            if key not in compilation_metrics:
                compilation_metrics[key] = []
            with torch.profiler.record_function(f"{key} (dynamo_timed)"):
                t0 = time.time()
                r = func(*args, **kwargs)
                time_spent = time.time() - t0
            # print(f"Dynamo timer: key={key}, latency={latency:.2f} sec")
            compilation_metrics[key].append(time_spent)
            if phase_name:
                frame_key = str(curr_frame)
                if frame_key not in frame_phase_timing:
                    frame_phase_timing[frame_key] = {}
                assert (
                    phase_name not in frame_phase_timing[frame_key]
                ), f"Duplicate phase name {phase_name} for frame {frame_key}"
                frame_phase_timing[frame_key][phase_name] = time_spent
            return r

        return time_wrapper

    if original_function:
        return dynamo_timed_inner(original_function)
    return dynamo_timed_inner


def compile_times(repr="str", aggregate=False):
    """
    Get metrics about torchdynamo frontend/backend compilation times.

    Accumulates information from functions tagged with `@dynamo_timed`.

    repr='str' returns a printable string for user interaction, and 'csv'
    returns headers, rows which can be logged for output

    aggregate causes values from multiple compilations (e.g. split graphs)
    to be accumulated into one value.  If false, expect more than one value
    per metric.
    """

    def fmt_fn(values, item_fn=lambda x: x):
        if aggregate:
            return item_fn(sum(values))
        return ", ".join(map(item_fn, values))

    if repr == "str":
        rows = [
            (k, fmt_fn(compilation_metrics[k], item_fn=lambda x: f"{x:.4f}"))
            for k in compilation_metrics
        ]
        out = "TorchDynamo compilation metrics:\n"
        out += tabulate(rows, headers=("Function", "Runtimes (s)"))
        return out
    elif repr == "csv":
        values = [
            fmt_fn(v, item_fn=lambda x: f"{x:.6f}")
            for v in compilation_metrics.values()
        ]
        headers = list(compilation_metrics.keys())
        return headers, values


@atexit.register
def dump_compile_times():
    log.info(compile_times(repr="str", aggregate=True))


tensortype_to_dtype = {
    torch.FloatTensor: (torch.float32, torch.float),
    torch.DoubleTensor: (torch.float64, torch.double),
    torch.HalfTensor: (torch.float16, torch.half),
    torch.BFloat16Tensor: (torch.bfloat16,),
    torch.ByteTensor: (torch.uint8,),
    torch.CharTensor: (torch.int8,),
    torch.LongTensor: (torch.int64, torch.long),
    torch.IntTensor: (torch.int32, torch.int),
    torch.ShortTensor: (torch.int16, torch.short),
    torch.BoolTensor: (torch.bool,),
}


class DuplicateWarningChecker:
    def __init__(self, maxsize=4096):
        self.maxsize = maxsize
        self.reset()

    def reset(self):
        self.set = collections.OrderedDict()

    def add(self, key):
        if key in self.set:
            self.set.move_to_end(key, last=True)
            if not config.verbose:
                return False
        else:
            self.set[key] = None
            while len(self.set) > self.maxsize:
                self.set.popitem(last=False)
        return True


graph_break_dup_warning_checker = DuplicateWarningChecker()


def setup_compile_debug():
    compile_debug = os.environ.get("TORCH_COMPILE_DEBUG", "0") == "1"

    if compile_debug:
        torch._logging.set_logs(
            dynamo=logging.DEBUG,
            aot=logging.DEBUG,
            inductor=logging.DEBUG,
            output_code=True,  # this is off by default
        )
        return add_file_handler()

    return contextlib.ExitStack()


def reset_graph_break_dup_checker():
    graph_break_dup_warning_checker.reset()


def add_file_handler():
    log_path = os.path.join(get_debug_dir(), "torchdynamo")
    if not os.path.exists(log_path):
        os.makedirs(log_path)

    log_file_handler = logging.FileHandler(os.path.join(log_path, "debug.log"))
    logger = logging.getLogger("torch._dynamo")
    logger.addHandler(log_file_handler)

    exitstack = contextlib.ExitStack()
    exitstack.callback(lambda: logger.removeHandler(log_file_handler))
    return exitstack


def setup_log_file():
    exitstack = contextlib.ExitStack()
    if config.log_file_name is not None:
        log_file_handler = logging.FileHandler(config.log_file_name)
        for logger in logging.get_loggers():
            logger.addHandler(log_file_handler)
            exitstack.callback(lambda: logger.removeHandler(log_file_handler))
        return exitstack

    return exitstack


def gen_record_file_name(exc, code):
    return f"{get_debug_dir()}/error_recordings/\
{code.co_name}_{type(exc).__name__}_{code.co_firstlineno}.rec"


def write_record_to_file(filename, exec_record):
    try:
        if os.path.exists(filename):
            log.warning(
                "Unable to write execution record %s; file already exists.", filename
            )
        else:
            os.makedirs(os.path.dirname(filename), exist_ok=True)
            with open(filename, "wb") as f:
                exec_record.dump(f)
    except Exception:
        log.error("Unable to write execution record %s", filename, exc_info=1)


def count_calls(g: fx.Graph):
    c = 0
    for n in g.nodes:
        if "call" in n.op:
            c += 1
    return c


def identity(x):
    return x


def nothing(*args, **kwargs):
    pass


class ExactWeakKeyDictionary:
    """Similar to weakref.WeakKeyDictionary, but use `is`/`id` rather than `==` to compare equality"""

    def __init__(self):
        self.values = dict()
        self.refs = dict()

    def __getitem__(self, key):
        return self.values[id(key)]

    def get(self, key, default=None):
        return self.values.get(id(key), default)

    def __contains__(self, key):
        return id(key) in self.values

    def __setitem__(self, key, value):
        idx = id(key)
        if idx not in self.refs:
            self.refs[idx] = weakref.ref(key, lambda ref: self._remove_id(idx))
        self.values[idx] = value

    def _remove_id(self, idx):
        if idx in self.values:
            del self.values[idx]
        if idx in self.refs:
            del self.refs[idx]

    def clear(self):
        self.refs.clear()
        self.values.clear()


def istype(obj, allowed_types):
    """isinstance() without subclasses"""
    if isinstance(allowed_types, (tuple, list, set)):
        return type(obj) in allowed_types
    return type(obj) is allowed_types


def is_typing(value):
    if sys.version_info < (3, 9):
        return isinstance(value, typing._GenericAlias)
    else:
        return isinstance(
            value, (typing._SpecialGenericAlias, typing._UnionGenericAlias)
        )


def is_numpy_int_type(value):
    if HAS_NUMPY:
        return istype(
            value,
            (
                np.int8,
                np.int16,
                np.int32,
                np.int64,
                np.uint8,
                np.uint16,
                np.uint32,
                np.uint64,
            ),
        )
    else:
        return False


def is_numpy_float_type(value):
    if HAS_NUMPY:
        return istype(
            value,
            (
                np.float16,
                np.float32,
                np.float64,
            ),
        )
    else:
        return False


def is_numpy_ndarray(value):
    if HAS_NUMPY:
        return istype(value, np.ndarray)
    else:
        return False


def istensor(obj):
    """Check of obj is a tensor"""
    tensor_list = (
        torch.Tensor,
        torch.nn.Parameter,
        *config.traceable_tensor_subclasses,
    )
    tensor_list = tensor_list + (torch._subclasses.FakeTensor,)
    return istype(obj, tensor_list)


def is_lazy_module(mod):
    return isinstance(mod, LazyModuleMixin)


@functools.lru_cache(4096)
def print_once(*args):
    print(*args)


def make_cell(val=None):
    """Some black magic to create a cell object that usually only exists in a closure"""
    x = val

    def f():
        return x

    assert len(f.__closure__) == 1
    return f.__closure__[0]


def proxy_args_kwargs(args, kwargs):
    try:
        proxy_args = tuple(arg.as_proxy() for arg in args)
        proxy_kwargs = {key: arg.as_proxy() for key, arg in kwargs.items()}
        return proxy_args, proxy_kwargs
    except NotImplementedError as e:
        from .exc import unimplemented
        from .variables.base import typestr

        raise unimplemented(
            f"Tried to get proxy to call_function with args: {typestr(*args)} kwargs: {typestr(*list(kwargs.values()))}"
        ) from e


@dataclasses.dataclass
class CleanupHook:
    """Remove a global variable when hook is called"""

    scope: Dict[str, Any]
    name: str

    def __call__(self, *args):
        CleanupManager.count -= 1
        del self.scope[self.name]

    @staticmethod
    def create(scope, name, val):
        assert name not in scope
        CleanupManager.count += 1
        scope[name] = val
        return CleanupHook(scope, name)


class CleanupManager(ExactWeakKeyDictionary):
    count = 0

    def _remove_id(self, idx):
        for hook in self.values[idx]:
            hook()
        super()._remove_id(idx)


CleanupManager.instance = CleanupManager()


def clone_tensor(x):
    """Clone the tensor and its gradient"""
    y = x.clone().requires_grad_(x.requires_grad)
    if x.is_leaf and x.grad is not None:
        y.grad = x.grad.clone()
    return y


def clone_input(x, *, dtype=None):
    """copy while preserving strides"""
    # TODO: this is questionable
    if isinstance(x, torch._subclasses.FakeTensor):
        # this func fails on fake tensors in __torch_dispatch__
        return x

    def torch_clone(x):
        y = torch.clone(x)
        if x.is_leaf:
            y.requires_grad_(x.requires_grad)
        if x.is_leaf and x.grad is not None:
            y.grad = clone_input(x.grad, dtype=dtype)
        if hasattr(x, "_dynamo_dynamic_indices"):
            y._dynamo_dynamic_indices = x._dynamo_dynamic_indices.copy()
        return y

    with torch.no_grad():
        if x.device.type == "xla":
            # Access data_ptr() for a xla tensor will cause crash
            return torch_clone(x)

        needed_size = sum(
            (shape - 1) * stride for shape, stride in zip(x.size(), x.stride())
        )
        if x.is_quantized:
            result = torch.empty_quantized((needed_size + 32,), x)
        else:
            result = torch.empty(
                needed_size + 32, dtype=dtype or x.dtype, device=x.device
            )
        cache_line_offset = (
            (x.data_ptr() - result.data_ptr()) % 32
        ) // x.element_size()
        result.as_strided_(x.size(), x.stride(), cache_line_offset)
        try:
            result.copy_(x.clone())
            if x.is_leaf:
                result.requires_grad_(x.requires_grad)
            if x.is_leaf and x.grad is not None:
                result.grad = clone_input(x.grad, dtype=dtype)
        except RuntimeError:
            # RuntimeError: unsupported operation: more than one element of the written-to
            # tensor refers to a single memory location. Please clone() the tensor before
            # performing the operation.
            return torch_clone(x)
        if hasattr(x, "_dynamo_dynamic_indices"):
            result._dynamo_dynamic_indices = x._dynamo_dynamic_indices.copy()
        return result


def clone_inputs(example_inputs):
    if type(example_inputs) is dict:
        res = dict(example_inputs)
        for key, value in res.items():
            if isinstance(value, tuple):
                res[key] = clone_inputs(value)
            else:
                assert isinstance(value, torch.Tensor), type(value)
                res[key] = clone_input(value)
        return res

    res = list(example_inputs)
    for i in range(len(res)):
        if isinstance(res[i], torch.Tensor):
            res[i] = clone_input(res[i])
    return res


@contextmanager
def preserve_rng_state():
    with torch.utils._python_dispatch._disable_current_modes():
        rng_state = torch.clone(torch.random.get_rng_state())
        if torch.cuda.is_available():
            cuda_rng_state = torch.clone(torch.cuda.get_rng_state())
    try:
        yield
    finally:
        with torch.utils._python_dispatch._disable_current_modes():
            torch.random.set_rng_state(rng_state)
            if torch.cuda.is_available():
                torch.cuda.set_rng_state(cuda_rng_state)


def is_jit_model(model0):
    return isinstance(
        model0,
        (
            torch.jit._trace.TopLevelTracedModule,
            torch.jit._script.RecursiveScriptModule,
            torch.jit.ScriptFunction,
            torch.jit.ScriptModule,
        ),
    )


def torchscript(model, example_inputs, verbose=False):
    if is_jit_model(model):
        # already done?
        return model

    try:
        return torch.jit.trace(model, example_inputs)
    except Exception:
        try:
            return torch.jit.script(model)
        except Exception:
            if verbose:
                log.exception("jit error")
            else:
                log.error("Both torch.jit.trace and torch.jit.script failed")
    return None


def getfile(obj):
    try:
        return inspect.getfile(obj)
    except TypeError:
        return None


def is_namedtuple(obj):
    """Test if an object is a namedtuple or a torch.return_types.* quasi-namedtuple"""
    return is_namedtuple_cls(type(obj))


def is_namedtuple_cls(cls):
    """Test if an object is a namedtuple or a torch.return_types.* quasi-namedtuple"""
    try:
        if issubclass(cls, tuple):
            bases = getattr(cls, "__bases__", []) or [None]
            module = getattr(cls, "__module__", None)
            return module == "torch.return_types" or (
                bases[0] is tuple and hasattr(cls, "_make") and hasattr(cls, "_fields")
            )
    except TypeError:
        pass
    return False


@functools.lru_cache(1)
def namedtuple_fields(cls):
    """Get the fields of a namedtuple or a torch.return_types.* quasi-namedtuple"""
    if cls is slice:
        return ["start", "stop", "step"]

    assert issubclass(cls, tuple)
    if hasattr(cls, "_fields"):
        # normal namedtuples
        return cls._fields

    @dataclasses.dataclass
    class Marker:
        index: int

    # frustrating ones e.g. torch.return_types.max
    assert cls.__module__ == "torch.return_types"
    obj = cls(map(Marker, range(cls.n_fields)))
    fields = [None] * cls.n_fields
    for name in dir(obj):
        if name[0] != "_" and isinstance(getattr(obj, name), Marker):
            fields[getattr(obj, name).index] = name
    return fields


def checkpoint_params(gm):
    with torch.no_grad():
        rng_state = torch.clone(torch.random.get_rng_state())
        if torch.cuda.is_available():
            cuda_rng_state = torch.clone(torch.cuda.get_rng_state())
        saved_state = []
        for param in itertools.chain(gm.parameters(), gm.buffers()):
            saved_state.append((param, param._version, torch.clone(param)))

    def restore():
        with torch.no_grad():
            torch.random.set_rng_state(rng_state)
            if torch.cuda.is_available():
                torch.cuda.set_rng_state(cuda_rng_state)
            for param, version, original_value in saved_state:
                if param._version != version:
                    param.copy_(original_value)

    return restore


def timed(model, example_inputs, times=1):
    if torch.cuda.is_available():
        synchronize = torch.cuda.synchronize
    else:
        synchronize = nothing

    synchronize()
    gc.collect()
    torch.manual_seed(1337)
    t0 = time.perf_counter()
    for _ in range(times):
        result = model(*example_inputs)
        synchronize()
    t1 = time.perf_counter()
    return result, t1 - t0


def check_is_cuda(gm, example_inputs):
    return all(x.is_cuda for x in itertools.chain(example_inputs, gm.parameters(True)))


@lru_cache(32)
def rot_n_helper(n):
    assert n > 1
    vars = [f"v{i}" for i in range(n)]
    rotated = reversed(vars[-1:] + vars[:-1])
    fn = eval(f"lambda {','.join(vars)}: ({','.join(rotated)})")
    fn.__name__ = f"rot_{n}_helper"
    return fn


def is_safe_constant(v):
    if istype(v, (tuple, frozenset)):
        return all(map(is_safe_constant, v))
    return isinstance(v, (enum.Enum, type)) or istype(
        v,
        (
            types.CodeType,
            int,
            float,
            bool,
            str,
            bytes,
            type(None),
            slice,
            type(type),
            torch.device,
            torch.dtype,
        ),
    )


def guard_if_dyn(arg):
    from .variables import ConstantVariable, SymNodeVariable

    if isinstance(arg, SymNodeVariable):
        # This is because SymNodeVariable intentionally doesn't define
        # as_python_constant to avoid shunting down some codepaths
        # that expect consts.   In this case, we know we definitely
        # want to specialize though.
        return arg.evaluate_expr()
    elif isinstance(arg, ConstantVariable):
        return arg.as_python_constant()

    return arg


def check_constant_args(args, kwargs):
    return all(x.is_python_constant() for x in itertools.chain(args, kwargs.values()))


def check_unspec_python_args(args, kwargs):
    from .variables.constant import ConstantVariable
    from .variables.tensor import UnspecializedPythonVariable

    unspec_count = 0
    for x in itertools.chain(args, kwargs.values()):
        if isinstance(x, UnspecializedPythonVariable):
            unspec_count += 1
        elif not isinstance(x, (UnspecializedPythonVariable, ConstantVariable)):
            return False
        else:
            pass

    return unspec_count > 0


def check_numpy_ndarray_args(args, kwargs):
    from .variables.tensor import NumpyNdarrayVariable

    return any(
        isinstance(x, NumpyNdarrayVariable)
        for x in itertools.chain(args, kwargs.values())
    )


def specialize_args_kwargs(tx, args, kwargs):
    specialized_args = []
    specialized_kwargs = {}
    for x in args:
        specialized_args.append(x.as_specialized(tx))
    for k, v in kwargs.items():
        specialized_kwargs.update({k: v.as_specialized(tx)})
    return specialized_args, specialized_kwargs


dict_values = type(dict().values())
odict_values = type(collections.OrderedDict().values())
tuple_iterator = type(iter(tuple()))
tuple_iterator_len = tuple_iterator.__length_hint__
object_new = object.__new__


def nn_module_new(cls):
    obj = object_new(cls)
    torch.nn.Module.__init__(obj)
    return obj


def product(it):
    return functools.reduce(operator.mul, it, 1)


def tuple_iterator_getitem(it, index):
    _, (obj,), start = it.__reduce__()
    return obj[start + index]


def enum_repr(value, local):
    enum_name = str(value)

    name, val = enum_name.split(".")
    scope = "L" if local else "G"
    local_name = f'{scope}["{name}"].{val}'
    return local_name


def dict_param_key_ids(value):
    return {
        id(k) for k in value.keys() if isinstance(k, (torch.nn.Parameter, torch.Tensor))
    }


def dict_const_keys(value):
    return {
        k for k in value.keys() if not isinstance(k, (torch.nn.Parameter, torch.Tensor))
    }


def dict_const_keys_repr(const_keys, *, local):
    if any(isinstance(k, enum.Enum) for k in const_keys):
        # To workaround repr(Enum) returning invalid global reference before python 3.11
        # by calling enum_repr and removing quotes to render enum in guard code.
        const_keys_str = f"{ {enum_repr(k, local=local) if isinstance(k, enum.Enum) else repr(k) for k in const_keys} }".replace(
            "'", ""
        )
    else:
        const_keys_str = f"{const_keys!r}"
    return const_keys_str


def global_key_name(key):
    return f"__dict_key_{id(key)}"


from torch._subclasses import (  # noqa: F401
    FakeTensorMode,
    UnsupportedFakeTensorException,
)


def wrap_fake_exception(fn):
    try:
        return fn()
    except UnsupportedFakeTensorException as e:
        from .exc import unimplemented

        msg = f"Unsupported: {e.reason} with fake tensor propagation."
        log.warning(msg)
        raise unimplemented(msg) from e


def deepcopy_to_fake_tensor(obj, fake_mode):
    with torch._subclasses.fake_tensor.FakeCopyMode(fake_mode):
        return wrap_fake_exception(lambda: copy.deepcopy(obj))


def rmse(ref, res):
    """
    Calculate root mean squared error
    """
    return torch.sqrt(torch.mean(torch.square(ref - res)))


def same(
    ref,
    res,
    fp64_ref=None,
    cos_similarity=False,
    tol=1e-4,
    equal_nan=False,
    exact_dtype=True,
    relax_numpy_equality=False,
    ignore_non_fp=False,
    log_error=log.error,
):
    """Check correctness to see if ref and res match"""
    if fp64_ref is None:
        fp64_ref = ref
    if isinstance(ref, (list, tuple, torch.nn.ParameterList, torch.Size)):
        assert isinstance(res, (list, tuple)), f"type mismatch {type(ref)} {type(res)}"
        if len(ref) != len(res):
            log_error("Length mismatch")
            return False
        return len(ref) == len(res) and all(
            same(
                ai,
                bi,
                fp64_refi,
                cos_similarity,
                tol,
                equal_nan,
                exact_dtype,
                relax_numpy_equality,
                ignore_non_fp,
                log_error=log_error,
            )
            for ai, bi, fp64_refi in zip(ref, res, fp64_ref)
        )
    elif isinstance(ref, dict):
        assert isinstance(res, dict)
        assert set(ref.keys()) == set(
            res.keys()
        ), f"keys mismatch {set(ref.keys())} == {set(res.keys())}"
        for k in sorted(ref.keys()):
            if not (
                same(
                    ref[k],
                    res[k],
                    fp64_ref[k],
                    cos_similarity=cos_similarity,
                    tol=tol,
                    equal_nan=equal_nan,
                    exact_dtype=exact_dtype,
                    relax_numpy_equality=relax_numpy_equality,
                    ignore_non_fp=ignore_non_fp,
                    log_error=log_error,
                )
            ):
                log_error("Accuracy failed for key name %s", k)
                return False
        return True
    elif isinstance(ref, torch.Tensor):
        assert not isinstance(ref, torch._subclasses.FakeTensor)
        assert not isinstance(res, torch._subclasses.FakeTensor)

        if ref.is_sparse:
            assert res.is_sparse
            ref = ref.to_dense()
            res = res.to_dense()
        assert isinstance(res, torch.Tensor), f"type mismatch {type(ref)} {type(res)}"
        if exact_dtype:
            if ref.dtype != res.dtype:
                log_error("dtype mismatch %s, %s", ref.dtype, res.dtype)
                return False
            if ref.dtype == torch.bool:
                if ignore_non_fp:
                    return True
                # triton stores bool as int8, so add this for more accurate checking
                r = torch.allclose(
                    ref.to(dtype=torch.uint8),
                    res.to(dtype=torch.uint8),
                    atol=tol,
                    rtol=tol,
                    equal_nan=equal_nan,
                )
                if not r:
                    log_error("Accuracy failed: uint8 tensor did not match")
                return r

        if cos_similarity:
            ref = ref.flatten().to(torch.float32)
            res = res.flatten().to(torch.float32)
            if torch.allclose(ref, res, atol=tol, rtol=tol, equal_nan=True):
                # early exit that handles zero/nan better
                # cosine_similarity(zeros(10), zeros(10), dim=0) is 0
                return True
            score = torch.nn.functional.cosine_similarity(ref, res, dim=0, eps=1e-6)
            if score < 0.99:
                log.warning("Similarity score=%s", score.cpu().detach().item())
            return score >= 0.99
        else:
            if not exact_dtype:
                ref = ref.to(res.dtype)

            # First try usual allclose
            if torch.allclose(ref, res, atol=tol, rtol=tol, equal_nan=equal_nan):
                return True

            # Check error from fp64 version
            if fp64_ref.dtype == torch.float64:
                ref_error = rmse(fp64_ref, ref).item()
                res_error = rmse(fp64_ref, res).item()
                multiplier = 2.0

                if (
                    fp64_ref.numel() < 1000
                    or (ref.ndim == 4 and ref.shape[-1] == ref.shape[-2] == 1)
                    # large tol means a benchmark has been specified as REQUIRE_HIGHER_TOLERANCE
                    or tol >= 2 * 1e-2
                ):
                    # In the presence of noise, noise might dominate our error
                    # metric for smaller tensors.
                    # Similary, for 1x1 kernels, there seems to be high noise with amp.
                    multiplier = 3.0

                passes_test = res_error <= (multiplier * ref_error + tol / 10.0)
                if not passes_test:
                    log_error(
                        "RMSE (res-fp64): %.5f, (ref-fp64): %.5f and shape=%s",
                        res_error,
                        ref_error,
                        res.size(),
                    )
                    # import pdb; pdb.set_trace()
                return passes_test

            if ignore_non_fp:
                return True

            log_error("Accuracy failed: allclose not within tol=%s", tol)
            return False
    elif isinstance(ref, (str, int, type(None), bool, torch.device)):
        if ignore_non_fp:
            return True
        r = ref == res
        if not r:
            log_error("Accuracy failed (%s): %s != %s", type(ref), ref, res)
        return r
    elif isinstance(ref, float):
        r = math.isclose(ref, res, rel_tol=tol, abs_tol=tol)
        if not r:
            log_error(
                "Accuracy failed (float): %s != %s (within tol=%s)", ref, res, tol
            )
        return r
    elif is_numpy_int_type(ref) or is_numpy_float_type(ref):
        if relax_numpy_equality and not (
            is_numpy_int_type(res) or is_numpy_float_type(res)
        ):
            ref = ref.item()
        r = (type(ref) is type(res)) and (ref == res)
        if not r:
            log_error("Accuracy failed (numpy): %s != %s", ref, res)
        return r
    elif is_numpy_ndarray(ref):
        return (type(ref) is type(res)) and (ref == res).all()
    elif type(ref).__name__ in (
        "MaskedLMOutput",
        "Seq2SeqLMOutput",
        "CausalLMOutputWithCrossAttentions",
        "LongformerMaskedLMOutput",
        "Instances",
        "SquashedNormal",
        "Boxes",
        "Normal",
        "TanhTransform",
        "Foo",
        "Variable",
    ):
        assert type(ref) is type(res)
        return all(
            same(
                getattr(ref, key),
                getattr(res, key),
                getattr(fp64_ref, key),
                cos_similarity=cos_similarity,
                tol=tol,
                equal_nan=equal_nan,
                exact_dtype=exact_dtype,
                relax_numpy_equality=relax_numpy_equality,
                ignore_non_fp=ignore_non_fp,
                log_error=log_error,
            )
            for key in ref.__dict__.keys()
        )
    else:
        raise RuntimeError(f"unsupported type: {type(ref).__name__}")


def format_func_info(code):
    short_filename = code.co_filename.split("/")[-1]
    return f"'{code.co_name}' ({short_filename}:{code.co_firstlineno})"


@contextlib.contextmanager
def disable_cache_limit():
    prior = config.cache_size_limit
    config.cache_size_limit = sys.maxsize

    try:
        yield
    finally:
        config.cache_size_limit = prior


# map from transformed code back to original user code
orig_code_map = ExactWeakKeyDictionary()

# keep a record of code_obj -> list of guard failure reasons for logging
guard_failures = collections.defaultdict(list)

# Keep a record of graph break reasons for logging
graph_break_reasons = list()

# keep record of compiled code, if we are in "error if recompile"
# to track code that dynamo has compiled previously
seen_code_map = ExactWeakKeyDictionary()


class CompileProfiler:
    """Utility for profiling how and what dynamo would compile.

    Can be used for
     * diagnosing recompilation issues
     * determining an appropriate compile cache limit
     * (TODO)confirming which functions got compiled/skipped
    """

    def __init__(self):
        self.frame_count = 0
        self.op_count = 0
        self.backend_ctx_ctor = lambda: disable_cache_limit()

    def __call__(self, gm: torch.fx.GraphModule, example_inputs):
        self.frame_count += 1
        for node in gm.graph.nodes:
            if "call" in node.op:
                self.op_count += 1
        return gm.forward

    def __enter__(self):
        self.old_report_guard_failure = config.report_guard_failures
        config.report_guard_failures = True
        return self

    def __exit__(self, typ, val, traceback):
        config.report_guard_failures = self.old_report_guard_failure

    def get_metrics(self):
        return {"guard_failures": guard_failures}

    def report(self):
        metrics = self.get_metrics()
        gf = metrics["guard_failures"]

        def num_recompiles(code):
            return len(gf[code])

        def recompile_reasons(code):
            return "\n".join([str(x) for x in gf[code]])

        summarized_gf = [
            [format_func_info(code), num_recompiles(code), recompile_reasons(code)]
            for code in gf
        ]

        def graph_break_report():
            if "graph_break" in counters:
                graph_breaks = counters["graph_break"]
                return tabulate(
                    [[msg, graph_breaks[msg]] for msg in graph_breaks],
                    headers=["Graph Break Reason", "Count"],
                )

        def recompilation_report():
            if len(gf):
                max_recompiles = max([num_recompiles(code) for code in gf])
                recomp_table = tabulate(
                    summarized_gf,
                    headers=["Function", "Recompiles", "Recompile Reasons"],
                )
                return recomp_table + textwrap.dedent(
                    f"""

                    Set torch._dynamo.config.cache_size_limit to {max_recompiles} to avoid being cache limited.
                """
                )

        report = textwrap.dedent(
            """
            Torchdynamo Profiler Report
            ===========================

            Graph Breaks
            ------------
            Graph breaks happen when torchdynamo encounters code it can't safely trace.
            If you want to find out why breaks are happening, check below for each break reason
            You may gain additional insight by passing `fullgraph=True` to torch.compile,
            to stop at the first break.

        """
        )
        report += graph_break_report() or "No graph breaks detected."
        report += textwrap.dedent(
            """

            Recompilation
            -------------
            These subgraphs were recompiled more than once due to guard failures
            Guard failures indicate some condition assumed to be static by the tracer changed,
            making it unsafe to reuse the compiled program.

        """
        )
        report += recompilation_report() or "No recompilation detected.\n"
        return report


# return same dir unless user changes config between calls
@functools.lru_cache(None)
def _get_debug_dir(root_dir):
    dir_name = (
        "run_"
        + datetime.datetime.now().strftime("%Y_%m_%d_%H_%M_%S_%f")
        # use pid to avoid conflicts among ranks
        + "-pid_"
        + str(os.getpid())
    )
    return os.path.join(root_dir, dir_name)


def get_debug_dir():
    debug_root = config.debug_dir_root
    return _get_debug_dir(debug_root)


def get_fake_value(node, tx):
    """
    Run the computation represented by `node` using fake tensors and return the result.
    """
    from .exc import (
        TorchRuntimeError,
        unimplemented,
        Unsupported,
        UserError,
        UserErrorType,
    )

    op = node.op

    def fake_wrapper(e):
        if isinstance(e, torch.Tensor):
            assert isinstance(e, FakeTensor)
        return e

    def visit(n: torch.fx.Node):
        if "example_value" not in n.meta:
            print("MISSING META?", n)
        return n.meta["example_value"]

    args, kwargs = torch.fx.node.map_arg((node.args, node.kwargs), visit)
    args = tree_map(fake_wrapper, args)
    kwargs = tree_map(fake_wrapper, kwargs)

    nnmodule = None
    if op == "call_method" and len(args) > 0 and isinstance(args[0], torch.nn.Module):
        # If the first argument is nn.Module, should copy to fake mode.
        args = (deepcopy_to_fake_tensor(args[0], tx.fake_mode),) + tuple(args[1:])

    if op == "call_module":
        nnmodule = tx.output.nn_modules[node.target]

        if is_lazy_module(nnmodule) and hasattr(nnmodule, "_initialize_hook"):
            # In the case of a lazy module, we want to run
            # the pre-hooks which initialize it.
            # Afterwards, lazy module deletes its pre-hooks
            # to avoid treating it as lazy on subsequent recompile.
            nnmodule._infer_parameters(nnmodule, args)

        # no matter it's lazy module or not, we should copy to fake mode.
        nnmodule = deepcopy_to_fake_tensor(nnmodule, tx.fake_mode)

    try:
        with tx.fake_mode, enable_python_dispatcher():
            return wrap_fake_exception(
                lambda: run_node(tx.output, node, args, kwargs, nnmodule)
            )
    except Unsupported:
        raise
    except RuntimeError as e:
        cause = e
        if e.__cause__ is not None:
            cause = e.__cause__

        if isinstance(
            cause, torch._subclasses.fake_tensor.DataDependentOutputException
        ):
            unimplemented(f"data dependent operator: {cause.func}")
        elif isinstance(
            cause, torch._subclasses.fake_tensor.DynamicOutputShapeException
        ):
            unimplemented(f"dynamic shape operator: {cause.func}")
        elif isinstance(
            cause, torch._subclasses.fake_tensor.UnsupportedOperatorException
        ):
            unimplemented(
                f"unsupported operator: {cause.func} (see "
                "https://docs.google.com/document/d/1GgvOe7C8_NVOMLOCwDaYV1mXXyHMXY7ExoewHqooxrs/edit#heading=h.64r4npvq0w0"
                " for how to fix)"
            )
        elif isinstance(
            cause, torch.fx.experimental.symbolic_shapes.GuardOnDataDependentSymNode
        ):
            unimplemented("guard on data-dependent symbolic int/float")
        elif isinstance(cause, torch.utils._sympy.value_ranges.ValueRangeError):
            raise UserError(UserErrorType.CONSTRAIN_VIOLATION, e.args[0]) from e
        raise TorchRuntimeError(str(e)).with_traceback(e.__traceback__) from None


def run_node(tracer, node, args, kwargs, nnmodule):
    """
    Runs a given node, with the given args and kwargs.

    Behavior is dicatated by a node's op.

    run_node is useful for extracting real values out of nodes.
    See get_real_value for more info on common usage.

    Note: The tracer arg is only used for 'get_attr' ops
    Note: The nnmodule arg is only used for 'call_module' ops

    Nodes that are not call_function, call_method, call_module, or get_attr will
    raise an AssertionError.
    """
    op = node.op
    try:
        if op == "call_function":
            return node.target(*args, **kwargs)
        elif op == "call_method":
            return getattr(args[0], node.target)(*args[1:], **kwargs)
        elif op == "call_module":
            assert nnmodule is not None
            return nnmodule(*args, **kwargs)
        elif op == "get_attr":
            return tracer.get_submodule(node.target)
        elif op == "placeholder":
            assert "example_value" in node.meta
            return node.meta["example_value"]
    except Exception as e:
        fn_str = f"Failed running {op} {node.target}(*{args}, **{kwargs}):\n"
        raise RuntimeError(fn_str + str(e)).with_traceback(e.__traceback__) from e

    raise AssertionError(op)


def get_real_value(node, tracer):
    """
    Run the actual computation represented by `node` and return the result.
    This will execute any dependent nodes in the graph as well.
    """
    from .exc import TorchRuntimeError

    cache = tracer.real_value_cache
    if node in cache:
        return cache[node]

    op = node.op
    args, kwargs = torch.fx.node.map_arg(
        (node.args, node.kwargs),
        lambda n: get_real_value(n, tracer),
    )

    if op == "call_module":
        nn_module = tracer.output_graph.nn_modules[node.target]
        if not is_lazy_module(nn_module):
            nn_module = copy.deepcopy(nn_module)
        else:
            # In the case of a lazy module, we want to run
            # the pre-hooks which initialize it
            nn_module(*args, **kwargs)
    else:
        nn_module = None

    try:
        real_value = run_node(tracer, node, args, kwargs, nn_module)
        cache[node] = real_value
    except RuntimeError as e:
        raise TorchRuntimeError(str(e)).with_traceback(e.__traceback__) from None
    return real_value


def assert_no_fake_params_or_buffers(gm):
    from torch._subclasses.fake_tensor import FakeTensorConfig

    def stack_or_hint(t):
        if FakeTensorConfig.debug:
            import traceback

            return f"FAKE TENSOR CREATION TRACEBACK: \n {traceback.format_list(t._debug_trace)}"
        else:
            return "Enable TORCH_FAKE_TENSOR_DEBUG=1 to get creation stack traces on fake tensors."

    for name, buffer in gm.named_buffers():
        assert not isinstance(
            buffer, torch._subclasses.FakeTensor
        ), f"Unexpected fake buffer {name} {stack_or_hint(buffer)}"
    for name, param in gm.named_parameters():
        assert not isinstance(
            param, torch._subclasses.FakeTensor
        ), f"Unexpected fake param {name} {stack_or_hint(param)}"


def fqn(obj: Any):
    """
    Returns the fully qualified name of the object.
    """
    return f"{obj.__module__}.{obj.__qualname__}"


def ifdynstaticdefault(count1, count2):
    if torch._dynamo.config.assume_static_by_default:
        return count1
    else:
        return count2


def import_submodule(mod: types.ModuleType):
    """
    Ensure all the files in a given submodule are imported
    """
    for filename in sorted(os.listdir(os.path.dirname(mod.__file__))):
        if filename.endswith(".py") and filename[0] != "_":
            importlib.import_module(f"{mod.__name__}.{filename[:-3]}")


def object_has_getattribute(value: Any):
    try:
        if isinstance(
            inspect.getattr_static(type(value), "__getattribute__"),
            types.FunctionType,
        ):
            return True
    except AttributeError:
        pass
    return False


def get_custom_getattr(value: Any):
    try:
        getattr_fn = inspect.getattr_static(type(value), "__getattr__")
    except AttributeError:
        getattr_fn = None
    if getattr_fn is torch.nn.Module.__getattr__:
        # ignore this case of getattr
        getattr_fn = None
    return getattr_fn


class TensorStaticReason(enum.Enum):
    PARAMETER = 2
    NOT_TENSOR = 4
    NN_MODULE_PROPERTY = 5


def tensor_static_reason_to_message(reason: TensorStaticReason):
    if reason == TensorStaticReason.PARAMETER:
        return "mark_dynamic on parameter, parameters are always static today."
    if reason == TensorStaticReason.NOT_TENSOR:
        return "mark_dynamic on a non tensor, how did this happen?"
    if reason == TensorStaticReason.NN_MODULE_PROPERTY:
        return "tensor is static because it is nn module associated."
    raise AssertionError(f"Illegal reason {reason}")


def tensor_always_has_static_shape(
    tensor: Union[torch.Tensor, Any], is_tensor: bool, guard_source: "GuardSource"
) -> Tuple[bool, TensorStaticReason]:
    """
    Given a tensor, source, and is_tensor flag, determine if a shape should be static.

    Args:
    tensor - the real tensor to evaluate, parameters force a static shape.
    is_tensor - internal dynamo check, esentially "is_tensor": target_cls is TensorVariable,
    tensors not in a TensorVariable for whatever reason are forced static.

    Returns a tuple, where the first element is the bool of whether or not this tensor should have a static shape.
    The second element is a TensorStaticReason, useful for passing to tensor_static_reason_to_message if needed.
    """
    if type(tensor) is torch.nn.Parameter:
        return True, TensorStaticReason.PARAMETER
    if not is_tensor:
        return True, TensorStaticReason.NOT_TENSOR
    if guard_source.is_nn_module():
        return True, TensorStaticReason.NN_MODULE_PROPERTY
    return False, None


class LazyString:
    def __init__(self, func, *args, **kwargs):
        self.func = func
        self.args = args
        self.kwargs = kwargs

    def __str__(self):
        return self.func(*self.args, **self.kwargs)


def lazy_format_graph_code(name, gm, maybe_id=None):
    def format_name():
        if maybe_id is not None:
            return f"{name} {maybe_id}"
        else:
            return name

    return LazyString(
        lambda: _format_graph_code(
            f"===== {format_name()} =====\n",
            gm.forward.__code__.co_filename,
            gm.print_readable(print_output=False),
        )
    )


def _format_graph_code(name, filename, graph_str):
    return f"TRACED GRAPH\n {name} {filename} {graph_str}\n"


def lazy_format_graph_tabular(fn_name, gm):
    def inner():
        try:
            from tabulate import tabulate  # TODO: Check that this is installed
        except ImportError:
            return (
                "Tabulate module missing, please install tabulate to log the graph in tabular format, logging code instead:\n"
                + str(lazy_format_graph_code(fn_name, gm))
            )

        node_specs = [
            [n.op, n.name, n.target, n.args, n.kwargs] for n in gm.graph.nodes
        ]
        graph_str = tabulate(
            node_specs, headers=["opcode", "name", "target", "args", "kwargs"]
        )
        return _format_graph_code(fn_name, gm.forward.__code__.co_filename, graph_str)

    return LazyString(inner)


def format_bytecode(prefix, name, filename, line_no, code):
    return f"{prefix} {name} {filename} line {line_no} \n{dis.Bytecode(code).dis()}\n"


forward_hook_names = ["_forward_pre_hooks", "_forward_hooks"]
backward_hook_names = ["_backward_pre_hooks", "_backward_hooks"]
state_dict_hook_names = [
    "_state_dict_pre_hooks",
    "_state_dict_hooks",
    "_load_state_dict_pre_hooks",
    "_load_state_dict_post_hooks",
]
all_hook_names = forward_hook_names + backward_hook_names + state_dict_hook_names


def nnmodule_has_hooks(
    mod,
    check_forward_hooks=False,
    check_backward_hooks=False,
    check_state_dict_hooks=False,
):
    """
    Sometimes its useful to differentiate between types of hooks such as forward/backward/pre
    hooks executed during module.__call__, and state_dict hooks which are executed separately.
    """
    hook_dicts_to_check = []
    check_all_hooks = (
        not check_forward_hooks
        and not check_backward_hooks
        and not check_state_dict_hooks
    )
    if check_forward_hooks or check_all_hooks:
        hook_dicts_to_check.extend(forward_hook_names)
    if check_backward_hooks or check_all_hooks:
        hook_dicts_to_check.extend(backward_hook_names)
    if check_state_dict_hooks:
        hook_dicts_to_check.extend(state_dict_hook_names)
    return any(len(getattr(mod, x)) > 0 for x in hook_dicts_to_check if hasattr(mod, x))


def to_numpy_helper(value):
    """Convert tensor and torch_np.ndarray to numpy.ndarray."""
    if isinstance(value, torch_np.ndarray):
        return value.tensor.numpy()
    elif isinstance(value, torch.Tensor):
        return value.numpy()
    elif isinstance(value, (tuple, list)):
        return type(value)(to_numpy_helper(obj) for obj in value)
    else:
        return value


def numpy_to_tensor(value):
    """Convert torch_np.ndarray to tensor, leave other types intact. If a list/tuple, loop through it to convert."""
    if isinstance(value, torch_np.ndarray):
        return value.tensor
    elif isinstance(value, (tuple, list)):
        return type(value)(numpy_to_tensor(obj) for obj in value)
    else:
        return value


class numpy_to_tensor_wrapper:
    def __init__(self, f):
        self.f = f
        self.__name__ = "wrapped_" + self.f.__name__

    def __repr__(self):
        return f"<Wrapped function <original {self.f.__name__}>>"

    def __call__(self, *args, **kwargs):
        out = self.f(*args, **kwargs)
        return numpy_to_tensor(out)


def numpy_attr_wrapper(obj, name):
    if isinstance(obj, torch_np.ndarray):
        out = getattr(obj, name)
        return numpy_to_tensor(out)
    elif isinstance(obj, torch.Tensor):
        out = getattr(torch_np.ndarray(obj), name)
        return numpy_to_tensor(out)


class numpy_method_wrapper:
    """Convert obj from torch.Tensor to torch_np.ndarray and call method. Then convert result back to torch.Tensor."""

    def __init__(self, method: str):
        self.method = method
        self.__name__ = "wrapped_" + self.method

    def __repr__(self):
        return f"<Wrapped method <original {self.method}>>"

    def __call__(self, *args, **kwargs):
        obj = args[0]
        if isinstance(obj, torch.Tensor):
            obj = torch_np.ndarray(obj)
        method_callable = getattr(obj, self.method)
        out = method_callable(*args[1:], **kwargs)
        return numpy_to_tensor(out)


def defake(x):
    if not isinstance(x, FakeTensor):
        return x
    if x._has_symbolic_sizes_strides:
        size = [
            s.node.shape_env.size_hint(s.node.expr)
            if isinstance(s, torch.SymInt)
            else s
            for s in x.size()
        ]
        stride = [
            s.node.shape_env.size_hint(s.node.expr)
            if isinstance(s, torch.SymInt)
            else s
            for s in x.stride()
        ]
    else:
        size = x.size()
        stride = x.stride()
    y = torch.empty_strided(
        size,
        stride,
        dtype=x.dtype,
        device=x.device,
        requires_grad=x.requires_grad,
    )
    y.zero_()
    return y


# NB: The check of utils.checkpoipt is done lazily after TorchPatcher is called so
# that we pick up the disabled torch.utils.checkpoint wrapper. Therefore, it is
# sitting in a separate function.
# We also need the original untouched/ not disabled torch utils checkpoint
# becuase distributed checkpointed wrappers import these utils before
# TorchDynamo TorchPatcher runs.
untouched_torch_utils_checkpoint = torch.utils.checkpoint.checkpoint


def is_utils_checkpoint(obj):
    return (
        obj is torch.utils.checkpoint.checkpoint
        or obj is untouched_torch_utils_checkpoint
    )


def build_checkpoint_variable(**options):
    import torch._higher_order_ops.wrap as higher_order_ops
    from .variables.higher_order_ops import TorchHigherOrderOperatorVariable

    # TODO - This is a temporary sitaution where we have two versions of
    # checkpointing implemetation. We will converge on one and remove the other.
    activation_checkpoint_op = higher_order_ops.tag_activation_checkpoint
    if torch._functorch.config.functionalize_rng_ops:
        activation_checkpoint_op = higher_order_ops.wrap_activation_checkpoint

<<<<<<< HEAD
    return {
        torch.utils.checkpoint.checkpoint: activation_checkpoint_op,
        untouched_torch_utils_checkpoint: activation_checkpoint_op,
    }


def requires_higher_order_op(obj):
    return (
        isinstance(obj, collections.abc.Hashable) and obj in higher_order_op_converter()
    )


def get_higher_order_op(obj):
    return higher_order_op_converter().get(obj)
=======
    return TorchHigherOrderOperatorVariable.make(
        activation_checkpoint_op,
        **options,
    )
>>>>>>> 0674c927
<|MERGE_RESOLUTION|>--- conflicted
+++ resolved
@@ -1723,24 +1723,7 @@
     if torch._functorch.config.functionalize_rng_ops:
         activation_checkpoint_op = higher_order_ops.wrap_activation_checkpoint
 
-<<<<<<< HEAD
-    return {
-        torch.utils.checkpoint.checkpoint: activation_checkpoint_op,
-        untouched_torch_utils_checkpoint: activation_checkpoint_op,
-    }
-
-
-def requires_higher_order_op(obj):
-    return (
-        isinstance(obj, collections.abc.Hashable) and obj in higher_order_op_converter()
-    )
-
-
-def get_higher_order_op(obj):
-    return higher_order_op_converter().get(obj)
-=======
     return TorchHigherOrderOperatorVariable.make(
         activation_checkpoint_op,
         **options,
-    )
->>>>>>> 0674c927
+    )