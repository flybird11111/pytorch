--- conflicted
+++ resolved
@@ -299,13 +299,7 @@
             return None
 
         if is_generator(code):
-<<<<<<< HEAD
-            unimplemented(
-                f"generator {code.co_name}' ({code.co_filename}:{code.co_firstlineno}"
-            )
-=======
             unimplemented("generator")
->>>>>>> fd3a2919
         if cache_size >= config.cache_size_limit:
 
             def format_func_info(code):
