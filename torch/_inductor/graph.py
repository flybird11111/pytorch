import logging
import operator
import os
import re
import copy
import dataclasses
import sys
import time
from contextlib import contextmanager
from typing import Dict, List, Optional, Set, Tuple

import sympy

import torch
import torch._logging
import torch.fx
from torch._decomp import get_decompositions
from torch._dynamo.utils import dynamo_timed
from torch.fx.experimental.symbolic_shapes import (
    free_symbols,
    magic_methods,
    method_to_operator,
    ShapeEnv,
    SymTypes,
)
from torch.utils._mode_utils import no_dispatch

from . import config, ir, metrics
from .codegen.wrapper import CppWrapperCodeGen, CudaWrapperCodeGen, WrapperCodeGen
from .exc import (
    LoweringException,
    MissingOperatorWithDecomp,
    MissingOperatorWithoutDecomp,
)
from .ir import Constant, FixedLayout, InputBuffer, Pointwise, Reduction, TensorBox
from .lowering import (
    FALLBACK_ALLOW_LIST,
    fallback_handler,
    fallback_node_due_to_unsupported_type,
    layout_constraints,
    lowerings,
    make_fallback,
    needs_realized_inputs,
    unsupported_output_tensor,
)
from .sizevars import SizeVarAllocator
from .utils import (
    convert_shape_to_inductor,
    gather_origins,
    get_dtype_size,
    get_sympy_Expr_dtype,
    sympy_product,
)
from .virtualized import V

log = logging.getLogger(__name__)
perf_hint_log = torch._logging.getArtifactLogger(__name__, "perf_hints")
output_code_log = torch._logging.getArtifactLogger(__name__, "output_code")


def supported_dtype_of_cpp_wrapper(dtype, cuda):
    supported_dtype = {
        torch.float32,
        torch.float64,
        torch.int64,
        torch.int32,
        torch.int16,
        torch.int8,
        torch.uint8,
        torch.bool,
        torch.bfloat16,
        # torch.float16, # TODO: implement this
    }
    if cuda:
        supported_dtype.add(torch.float16)

    return dtype in supported_dtype


def may_get_constant_buffer_dtype(constant_buffer):
    assert isinstance(
        constant_buffer, (sympy.Symbol, sympy.Expr, sympy.core.numbers.Integer)
    ), "get_constant_buffer_dtype only supports input of sympy.Symbol, sympy.Expr or sympy.core.numbers.Integer"
    if isinstance(constant_buffer, sympy.core.numbers.Integer):
        return torch.int64

    if isinstance(constant_buffer, sympy.Expr):
        return get_sympy_Expr_dtype(constant_buffer)

    if constant_buffer.is_integer:
        return torch.int64
    elif constant_buffer.is_float:
        return torch.float32
    else:
        return None


def is_magic_method(op):
    magic_ops = {method_to_operator(m) for m in magic_methods}
    return op in magic_ops

@dataclasses.dataclass
class GraphState:
    removed_buffers: Set[str]
    wrapper_allocated: Set[str]
    wrapper_freed: Set[str]
    wrapper_num_lines: int

class GraphLowering(torch.fx.Interpreter):
    def symbolic_sizes_strides(self, ex: torch.Tensor):
        """
        Support dynamic shapes and dynamic strides by assigning variables
        to each dimension.  We duck-shape tensors, so if two tensors
        have the same size they get assigned the same symbolic variable.
        """
        if self.reuse_shape_env:
            return convert_shape_to_inductor(ex.size()), convert_shape_to_inductor(
                ex.stride()
            )
        else:
            from torch._dynamo.source import ConstantSource

            # TODO: this should not be needed once #93059 lands
            # https://github.com/pytorch/pytorch/pull/94031#discussion_r1096044816
            # TODO: make a dedicated UnknownSource for this?
            # NB: This is using the legacy default behavior from
            # create_symbolic_sizes_strides_storage_offset but we hope we can
            # just delete this entirely
            source = ConstantSource(
                f"__inductor_unknown_tensor_{len(self._shape_env.var_to_val)}"
            )
            (
                size,
                stride,
                _,
            ) = self._shape_env.create_symbolic_sizes_strides_storage_offset(
                ex,
                source,
            )

        size = [i.node.expr if isinstance(i, torch.SymInt) else i for i in size]
        stride = [i.node.expr if isinstance(i, torch.SymInt) else i for i in stride]
        return size, stride

    def static_sizes_strides(self, ex: torch.Tensor):
        """
        Primarily used to weights
        """
        size = [sympy.Integer(i) for i in ex.size()]
        stride = [sympy.Integer(i) for i in ex.stride()]
        return size, stride

    def __init__(
        self,
        gm: torch.fx.GraphModule,
        shape_env=None,
        num_static_inputs=None,
        graph_id=None,
        cpp_wrapper=False,
        aot_mode=False,
        user_visible_outputs=frozenset(),
        layout_opt=None,
    ):
        super().__init__(gm)

        self.layout_opt = (
            layout_opt if layout_opt is not None else self.decide_layout_opt(gm)
        )
        self.num_channels_last_conv = 0

        self.extra_traceback = False  # we do our own error wrapping
        if shape_env is None:
            shape_env = ShapeEnv()
            self.reuse_shape_env = False
        else:
            self._shape_env = shape_env
            self.reuse_shape_env = True
        self._shape_env = shape_env
        self.sizevars = SizeVarAllocator(shape_env)
        self.graph_inputs: Dict[str, TensorBox] = {}
        self.graph_inputs_original: Dict[str, InputBuffer] = {}
        self.graph_outputs: Optional[List[ir.IRNode]] = None
        self.device_types: Set[str] = set()
        self.device_idxs: Set[int] = set()
        self.cuda = False
        self.buffers: List[ir.ComputedBuffer] = []
        self.constants: Dict[str, torch.Tensor] = {}
        self.removed_buffers: Set[str] = set()
        self.removed_inplace_buffers: Set[str] = set()
        self.mutated_buffers: Set[str] = set()
        self.inplaced_to_remove: Set[str] = set()
        self.wrapper_code: Optional[WrapperCodeGen] = None
        self.current_node: Optional[torch.fx.Node] = None
        self.num_static_inputs = num_static_inputs
        self.lists: Dict[str, List[str]] = {}
        self.mutated_inputs: Set[str] = set()
        self.unaligned_buffers: Set[str] = set()
        self.name_to_buffer: Dict[str, ir.ComputedBuffer] = {}
        self.creation_time = time.time()
        self.name = "GraphLowering"
        self.cpp_wrapper = cpp_wrapper
        self.aot_mode = aot_mode
        self.graph_id = graph_id
        self.scheduler = None
        self.nodes_prefer_channels_last = (
            self.find_nodes_prefer_channels_last() if self.layout_opt else set()
        )
        self._warned_fallback = {"aten.convolution_backward"}
        self.user_visible_outputs = user_visible_outputs
<<<<<<< HEAD
        self.saved_state = []

    def save_state(self):
        try:
            self.saved_state.append(GraphState(
                removed_buffers=copy.deepcopy(self.removed_buffers),
                wrapper_allocated=copy.deepcopy(self.wrapper_code.allocated),
                wrapper_freed=copy.deepcopy(self.wrapper_code.freed),
                wrapper_num_lines=len(self.wrapper_code.lines),
            ))
        except:
            breakpoint() # TODO
            raise

    def restore_state(self):
        state = self.saved_state[-1]
        self.removed_buffers = state.removed_buffers
        self.wrapper_code.allocated = state.wrapper_allocated
        self.wrapper_code.freed = state.wrapper_freed
        assert len(self.wrapper_code.lines) >= state.wrapper_num_lines
        self.wrapper_code.lines = self.wrapper_code.lines[:state.wrapper_num_lines]
        self.drop_state()

    def drop_state(self):
        self.saved_state.pop()

    def decide_layout_opt(self) -> bool:
=======
        self.cache_key: str = ""  # This is the cache key for the compiled artifact
        self.cache_path: str = ""  # This is the path in the filesystem where the compiled artifact is stored
        self.cache_linemap: List[
            Tuple[int, str]
        ] = (
            []
        )  # This is the linemap used by the profiler to mark custom compiled kernels getting run

    @staticmethod
    def decide_layout_opt(gm) -> bool:
>>>>>>> c4b5ac72
        """
        Decide if we should enable layout optimization for this graph based on
        heuristics.
        """
        if not config.layout_optimization:
            return False

        conv_nodes = [
            n for n in gm.graph.nodes if n.target == torch.ops.aten.convolution.default
        ]
        nconv = len(conv_nodes)

        if nconv == 0:
            return False

        # Followering models are skipped due to this:
        # jx_nest_base
        # volo_d1_224
        if len(list(gm.graph.nodes)) >= 300 * nconv:
            log.debug("Only a few conv, skip layout optimization")
            return False

        if any(
            free_symbols(n.args[idx].meta["val"]) for n in conv_nodes for idx in [0, 1]
        ):
            log.debug(
                "See perf regression with dynamic shape. Follow up in https://github.com/pytorch/pytorch/issues/102670"
            )
            return False

        # Channels last layout can dramatically hurt grouped conv perf. E.g.
        # Conv with arguments like
        #   {"input_shape": [32, 224, 112, 112], "weight_shape": [224, 112, 3, 3],
        #    "stride": [2, 2], "padding": [1, 1], "groups": 2}
        # slows down 31x using channels last..

        # But a lot of timm models use depthwise separable convolution which will
        # result in grouped convolution with in-channel size == 1.
        # For those grouped convolution, channels last still helps a lot.
        # E.g.
        # Conv with arguments
        #   {"input_shape": [128, 58, 56, 56], "weight_shape": [58, 1, 3, 3],
        #    "stride": [2, 2], "padding": [1, 1], "groups": 58}
        # get 1.86x speedup with channels last layout.
        #
        # The following heuristics skip using channels-last if the model contains
        # grouped convolution with in-channels > 1.
        if any(
            n.args[-1] > 1 and n.args[1].meta["val"].size(1) > 1 for n in conv_nodes
        ):
            log.debug("Found grouped convolution with >1 in_channels!")
            return False

        # For some models that contain convolution with larger in-channel than out-channel, applying
        # channels last hurts performance.
        # Following models are skipped due to this:
        # - pytorch_unet
        # - phlippe_densenet (slightly worse)
        # - Background_Matting (1.22x -> 0.821x)
        # - pytorch_CycleGAN_and_pix2pix (1.597x -> 1.294x)
        if any(
            n.args[1].meta["val"].size(0) * 2 <= n.args[1].meta["val"].size(1)
            and n.args[1].meta["val"].size(2) > 1
            for n in conv_nodes
        ):
            log.debug(
                "Skip layout optimization because some convoluttions have smaller out_channel"
            )
            return False

        # Following models are skipped due to this:
        # - functorch_maml_omniglot
        if all(
            n.args[1].meta["val"].size(0) <= 64 and n.args[1].meta["val"].size(1) <= 64
            for n in conv_nodes
        ):
            log.debug("Skip layout opt because all convolution channels are too small")
            return False

        # aten._scaled_dot_product_flash_attention requires the last stride of query/key/value
        # to be 1. Check https://gist.github.com/shunting314/fa6eeab2aad8d1265c4d5e50b560d94f
        # for more details.
        #
        # When a model contains aten._scaled_dot_product_flash_attention and we enable layout optimization,
        # the op may get channels last input and fail. Example include: twins_pcpvt_base, xcit_large_24_p8_224
        # for _scaled_dot_product_flash_attention and xcit_large_24_p8_224 for _scaled_dot_product_efficient_attention.
        #
        # We disable layout optimization if a model contains aten._scaled_dot_product_flash_attention.
        #
        # An alternative is to do necessary layout convertion to make sure aten._scaled_dot_product_flash_attention's
        # inputs have the layout needed. But that seems to have worse perf than disabing the layout opt.
        # TODO(shunting) revisit if we can still apply layout optimization to models containing sdpa while
        # bringing perf gains.
        for n in gm.graph.nodes:
            if n.target in (
                torch.ops.aten._scaled_dot_product_flash_attention.default,
                torch.ops.aten._scaled_dot_product_efficient_attention.default,
            ):
                log.debug(
                    "Skip layout optimization because sdpa (scaled dot product attention) is found"
                )
                return False

        return True

    def find_nodes_prefer_channels_last(self):
        """
        The rule to decide if an node prefer channels last is simple.
        1. if it's input/output of a convolution
        2. if one of its user prefers channels last

        We have rule 1 because cudnn runs a faster convolution kernel for channels last inputs;
        Rule 2 is also important. It makes sure that indirect inputs to convolution also prefers
        channels last.

        Consider the scenario: conv -> batch-norm -> relu -> conv
        Without rule 2, batch-norm output may use a contiguous layout. That will cause 2 extra copies:
        1. the output of batch-norm should be channels last initially since its input is a conv's output.
           Forcing the batch-norm's output to be contiguous results in the first copy
        2. The second conv's input is initially contiguous. This layout is propagated from the batch-norm's output.
           We need convert it to channels last layout which results in the second copy.
        With rule 2, we makes sure all the tensors in the chain uses channels last layout. So both copies
        can be saved.
        """
        output_set = set()
        for n in reversed(self.module.graph.nodes):
            if n.target == torch.ops.aten.convolution.default:
                output_set.add(n)
                continue

            for user in n.users:
                if user in output_set:
                    output_set.add(n)
                    break

        # need a second pass to add downstream nodes of those channel last nodes to the sets.
        # This pass is especially needed to avoid mix-layout kernel inputs in backward pass.
        #
        # Let's say a conv-batchnorm 's output is passed to relu whose output is in turn returned
        # from the fwd graph. Without this second pass, we will force relu's output to be contiguous.
        # Then in the kernel in backward pass, the contiguous output of relu may be mix with other channels last
        # tensors and passed to a kernel.
        #
        # This pass improve yolov3 training speedup from 1.116x (worse than disabling layout optimization speedup 1.196x) to 1.457x.
        # It also improves dla102 training speedup from 1.240x (worse than disabling layout optimization speedup 1.523x) to 1.835x .
        # This also helps the following models:
        # - res2net101_26w_4s
        # - res2net50_14w_8s
        # - sebotnet33ts_256
        for n in self.module.graph.nodes:
            if n in output_set:
                for child in n.users:
                    output_set.add(child)

        return output_set

    def warn_fallback(self, name):
        if name not in self._warned_fallback:
            self._warned_fallback.add(name)
            perf_hint_log.warning("Using FallbackKernel: %s", name)

    def add_device_idx(self, idx: Optional[int]):
        if idx is not None:
            self.device_idxs.add(idx)

    @property
    def fake_mode(self):
        return V.fake_mode

    def get_buffer(self, buffer_name: str):
        if buffer_name in self.name_to_buffer:
            return self.name_to_buffer[buffer_name]
        if buffer_name in self.graph_inputs:
            return self.graph_inputs[buffer_name]
        return None

    def get_dtype(self, buffer_name: str):
        if buffer_name in self.constants:
            return self.constants[buffer_name].dtype
        if buffer_name in self.name_to_buffer:
            return self.name_to_buffer[buffer_name].get_dtype()
        if buffer_name in self.graph_inputs:
            return self.graph_inputs[buffer_name].get_dtype()
        m = re.match(r"as_strided\(([a-zA-Z0-9_]+),", buffer_name)
        if m:
            return self.get_dtype(m.group(1))
        raise KeyError(f"could not find {buffer_name}")

    def get_numel(self, buffer_name: str):
        from .ir import MultiOutputLayout

        if buffer_name in self.constants:
            return self.constants[buffer_name].numel()
        if buffer_name in self.name_to_buffer:
            buf = self.name_to_buffer[buffer_name]
            if isinstance(getattr(buf, "layout", None), MultiOutputLayout):
                return 1
            return buf.get_numel()
        if buffer_name in self.graph_inputs:
            return self.graph_inputs[buffer_name].get_numel()
        raise KeyError(f"could not find {buffer_name}")

    @dynamo_timed
    def run(self, *args):
        return super().run(*args)

    def disable_cpp_wrapper(self, cond):
        metrics.disable_cpp_wrapper += 1
        self.cpp_wrapper = False
        log.debug("Set cpp_wrapper to False due to %s", cond)

    def register_buffer(self, buffer: ir.ComputedBuffer):
        name = f"buf{len(self.buffers)}"
        self.buffers.append(buffer)
        self.name_to_buffer[name] = buffer
        return name

    def register_list(self, buffer_names: List[str]):
        name = "list_" + "_".join(buffer_names)
        self.lists[name] = buffer_names
        return name

    def mark_buffer_mutated(self, name: str):
        """
        When a buffer is mutated we need to make sure all the reads to
        the old version are realized before the mutation happens.
        """
        assert isinstance(name, str)
        self.mutated_buffers.add(name)

        def visit(value):
            if isinstance(value, (list, tuple)):
                return [visit(x) for x in value]
            if isinstance(value, ir.IRNode):
                if value.is_user_of(name):
                    value.realize()
            return value

        for key, value in self.env.items():
            try:
                visit(value)
            except Exception:
                log.warning("error in mark_buffer_mutated", exc_info=True)

    def add_tensor_constant(self, data):
        def allocate():
            for name, value in self.constants.items():
                if (
                    data.size() == value.size()
                    and data.stride() == value.stride()
                    and data.dtype == value.dtype
                    and data.device == value.device
                    and torch.eq(data, value).all()
                ):
                    return name
            name = f"constant{len(self.constants)}"
            self.constants[name] = data
            return name

        return TensorBox.create(
            ir.ConstantBuffer(
                allocate(),
                FixedLayout(data.device, data.dtype, *self.static_sizes_strides(data)),
            )
        )

    def constant_name(self, name: str, device_override: torch.device):
        """
        We AOT copy constants to the devices they are needed on.
        If device_override doesn't match the constant's device, then
        copy it and return a different name.
        """
        if self.constants[name].device == device_override or device_override is None:
            return name
        alt_name = f"{name}_{device_override.type}{device_override.index or 0}"
        if alt_name not in self.constants:
            self.constants[alt_name] = self.constants[name].to(device_override)
        return alt_name

    def placeholder(self, target: str, args, kwargs):
        example = super().placeholder(target, args, kwargs)
        if isinstance(example, SymTypes):
            expr = example.node.expr
            self.graph_inputs[target] = expr
            return expr
        elif isinstance(example, (int, bool, float)):
            expr = sympy.sympify(example)
            self.graph_inputs[target] = expr
            return expr
        assert isinstance(example, torch.Tensor), example
        # todo(chilli): We can remove the last check once we turn buffers into
        # static shape tensors. That's a hack to workaround Inductor believing
        # the buffer should be static but us passing in a fake tensor with
        # symbolic shapes.
        if not example._has_symbolic_sizes_strides:
            # the first N inputs are weights
            sizes, strides = self.static_sizes_strides(example)
        else:
            sizes, strides = self.symbolic_sizes_strides(example)
        # TODO(jansel): handle input aliasing
        tensor = TensorBox.create(
            InputBuffer(
                target,
                FixedLayout(example.device, example.dtype, sizes, strides),
            )
        )
        self.graph_inputs[target] = tensor
        self.graph_inputs_original[target] = tensor.data.data
        self.device_types.add(example.device.type)
        self.add_device_idx(example.device.index)
        return tensor

    def call_function(self, target, args, kwargs):
        if target is operator.getitem and isinstance(args[0], (list, tuple)):
            return super().call_function(target, args, kwargs)

        if hasattr(target, "_inductor_lowering_function"):
            # passthrough lowerings from .pattern_matcher
            return target(*args, **kwargs)

        if target not in lowerings:
            base_name = target.name().split(".")[0]
            if base_name in FALLBACK_ALLOW_LIST:
                make_fallback(target)
            elif config.implicit_fallbacks:
                error = (
                    MissingOperatorWithDecomp
                    if get_decompositions([target])
                    else MissingOperatorWithoutDecomp
                )
                log.info(
                    "Creating implicit fallback for:\n%s",
                    error.operator_str(target, args, kwargs),
                )
                make_fallback(target)
            elif get_decompositions([target]):
                # There isn't a good way to dynamically patch this in
                # since AOT Autograd already ran.  The error message tells
                # the user how to fix it.
                raise MissingOperatorWithDecomp(target, args, kwargs)
            else:
                raise MissingOperatorWithoutDecomp(target, args, kwargs)

        try:
            out = lowerings[target](*args, **kwargs)
            return out
        except Exception as e:
            raise LoweringException(e, target, args, kwargs).with_traceback(
                e.__traceback__
            ) from None

    def get_attr(self, target, args, kwargs):
        # this is a constant
        value = getattr(self.module, target)

        if unsupported_output_tensor(value):
            return self.add_tensor_constant(value)

        with no_dispatch():
            if value.shape == ():
                return Constant(value.item(), value.dtype, value.device)
            if len(value.shape) == 1 and value.shape[0] <= 8:
                # tensor lowering has constant inlining logic
                from .lowering import tensor

                return tensor(value.tolist(), dtype=value.dtype, device=value.device)

        return self.add_tensor_constant(value)

    def call_module(self, target, args, kwargs):
        raise AssertionError()

    def call_method(self, target, args, kwargs):
        raise AssertionError()

    def output(self, target, args, kwargs):
        result = super().output(target, args, kwargs)
        assert isinstance(result, (tuple, list)), type(result)
        assert all(
            isinstance(
                x,
                (
                    TensorBox,
                    ir.Constant,
                    type(None),
                    ir.ConstantBuffer,
                    sympy.Expr,
                    sympy.Rel,
                    int,
                ),
            )
            for x in result
        ), result
        self.graph_outputs = [ir.ExternKernel.realize_input(x) for x in result]
        value: ir.IRNode
        for name, value in self.graph_inputs.items():
            assert isinstance(value, (TensorBox, sympy.Expr))
            if not isinstance(value, TensorBox):
                continue
            value.realize()
            assert isinstance(value, TensorBox)
            value = value.data
            assert isinstance(value, ir.StorageBox)
            value_storage_box = value
            value = value.data
            if not isinstance(value, InputBuffer) or value.get_name() != name:
                # one of our inputs was mutated, need to turn that into a copy
                ir.MutationLayout.realize_into(value, self.graph_inputs_original[name])
                # replace output with mutated input
                try:
                    ind = self.graph_outputs.index(value_storage_box)
                    self.graph_outputs[ind] = self.graph_inputs_original[name]
                except ValueError:
                    pass

        self.finalize()
        log.debug(
            "Force channels last inputs for %d conv for the current graph with id %d",
            self.num_channels_last_conv,
            self.graph_id,
        )

    def finalize(self):
        for buf in self.buffers:
            buf.decide_layout()

    def run_node(self, n: torch.fx.Node):
        origins = {n}
        if n.op == "call_function":
            args, kwargs = self.fetch_args_kwargs_from_env(n)
            origins |= gather_origins(args, kwargs)
        with ir.IRNode.current_origins(origins), self.set_current_node(n):
            if (
                n.op == "call_function"
                and n.target is not operator.getitem
                and fallback_node_due_to_unsupported_type(n)
            ):
                result = fallback_handler(n.target, add_to_fallback_set=False)(
                    *args, **kwargs
                )
            elif n.op == "call_function" and n.target in layout_constraints:
                args, kwargs = layout_constraints[n.target](n, *args, **kwargs)
                result = self.call_function(n.target, args, kwargs)
            elif is_magic_method(n.target):
                if isinstance(n.meta["val"], torch.SymInt):
                    result = n.meta["val"].node.expr
                else:
                    result = super().run_node(n)
            else:
                result = super().run_node(n)

            # require the same stride order for dense outputs,
            # 1. user-land view() will not throw because inductor
            # output different strides than eager
            # long term the solution is to make view() always succeed
            # with infallible strides.
            # 2: as_strided ops, we need make sure its input has same size/stride with
            # eager model to align with eager behavior.
            as_strided_ops = [
                torch.ops.aten.as_strided.default,
                torch.ops.aten.as_strided_.default,
                torch.ops.aten.as_strided_scatter.default,
            ]
            if any(
                user.op == "output" or user.target in as_strided_ops for user in n.users
            ) and isinstance(n.meta["val"], torch.Tensor):
                strides = n.meta["val"].stride()
                dense = torch._prims_common.is_non_overlapping_and_dense(n.meta["val"])
                # requiring a stride order for a non-dense output wouldn't
                # recreate the same strides, and would fail with view, defer for now.
                if dense and len(strides):
                    stride_order = ir.get_stride_order(strides)

                    if (
                        len(result.get_size()) == 4
                        and n in self.nodes_prefer_channels_last
                        and n.name not in self.user_visible_outputs
                    ):
                        stride_order = ir.NHWC_STRIDE_ORDER

                    result = ir.ExternKernel.require_stride_order(result, stride_order)

            # Realize if (1) any user need inputs realized, or (2) there is
            # already too many reads and rematerializing can be bad.
            num_users = len(set(n.users))
            if num_users > 1 and isinstance(result, TensorBox):
                for user in n.users:
                    if user.target in needs_realized_inputs:
                        result.realize_hint()
                        # This inclusion is somewhat controversial (from
                        # discussion between Horace, Natalia, and Elias).
                        # Currently, it's not very clear why this is helpful.
                        # The general idea here is that even though a node may
                        # have FlexibleLayout, we still often *treat* it as if
                        # it was contiguous. This appears to sometimes result in
                        # suboptimal behavior.
                        #
                        # When we do a better job selecting layout, we should
                        # revisit this.
                        need_fixed_layout = [
                            torch.ops.aten.convolution_backward.default,
                            torch.ops.aten.mm.default,
                            torch.ops.aten._int_mm.default,
                        ]
                        if not self.layout_opt:
                            need_fixed_layout.append(torch.ops.aten.convolution.default)
                        if torch._C._has_mkldnn:
                            need_fixed_layout += [
                                torch.ops.mkldnn._convolution_pointwise.default,
                                torch.ops.mkldnn._convolution_pointwise.binary,
                                torch.ops.mkldnn._convolution_pointwise_.binary,
                                torch.ops.mkldnn._convolution_transpose_pointwise.default,
                                torch.ops.mkldnn._linear_pointwise.default,
                                torch.ops.mkldnn._linear_pointwise.binary,
                            ]
                            if torch._C.has_mkl:
                                need_fixed_layout += [torch.ops.mkl._mkl_linear.default]
                        if user.target in need_fixed_layout:
                            result = ir.ExternKernel.require_stride_order(
                                result, ir.get_stride_order(n.meta["val"].stride())
                            )
                    if user.op == "output":
                        if isinstance(result.data.data, (Pointwise, Reduction)):
                            result.realize()

                # TODO(jansel): introduce a store vs inline choice
                result.mark_reuse(len(n.users))

            # Realize if the IRNode already has accumulated lots of reads
            if isinstance(result, TensorBox) and result.has_exceeded_max_reads():
                # Prevent excessive accumulation in a computed buffer, when
                # there are multiple branches each with small number of memory
                # reads, but they converge to a user.
                result.realize_hint()

        # This is not complete, but it doesn't have to be: origin_node
        # tracking is best effort.  The logic here critically relies on direct
        # TensorBox -> StorageBox denoting a non-view; we don't bother trying
        # to get views to work.  Feel free to add any extra cases as needed.
        #
        # Note: we can't YOLO tree_map over this result, because if there are
        # buffers or a view involved, we might not be able to validly assign
        # the origin_node here.
        if isinstance(result, TensorBox) and isinstance(result.data, ir.StorageBox):
            if isinstance(result.data.data, ir.Loops):
                result.data.data.origin_node = n
            elif isinstance(result.data.data, ir.Buffer):
                result.data.data.origin_node = n
                if isinstance(result.data.data, ir.ComputedBuffer) and isinstance(
                    result.data.data.data, ir.Loops
                ):
                    result.data.data.data.origin_node = n
                # Not really multi-output, can straightforwardly recurse in
                elif (
                    isinstance(result.data.data, ir.MultiOutput)
                    and not result.data.data.indices
                ):
                    if isinstance(result.data.data.inputs[0], ir.Buffer):
                        result.data.data.inputs[0].origin_node = n

        return result

    def check_cpp_codegen_disabled(self):
        if config.disable_cpp_codegen:
            self.disable_cpp_wrapper("cpp codegen disabled")

    def check_platform(self):
        if sys.platform != "linux":
            self.disable_cpp_wrapper("platform not linux")

    def check_input_for_cpp_buffer(self):
        for _, value in self.graph_inputs.items():
            dtype = None
            if isinstance(value, TensorBox):
                dtype = value.get_dtype()
            elif isinstance(
                value, (sympy.Symbol, sympy.Expr, sympy.core.numbers.Integer)
            ):
                dtype = may_get_constant_buffer_dtype(value)

            if not supported_dtype_of_cpp_wrapper(dtype, self.cuda):
                self.disable_cpp_wrapper("unsupported inputs dtype")

    @contextmanager
    def set_current_node(self, node: torch.fx.Node):
        old = self.current_node
        try:
            self.current_node = node
            yield
        finally:
            self.current_node = old

    def check_cpp_wrapper(self):
        self.check_cpp_codegen_disabled()
        self.check_platform()
        self.check_input_for_cpp_buffer()

    def init_wrapper_code(self):
        self.cuda = "cuda" in self.device_types
        if self.cpp_wrapper:
            self.check_cpp_wrapper()
            # Re-check self.cpp_wrapper because it might be disabled due to failed checking
            if self.cuda:
                assert self.cpp_wrapper, "CudaWrapperCodeGen hit unsupported case"

            if self.cpp_wrapper:
                self.wrapper_code = (
                    CudaWrapperCodeGen() if self.cuda else CppWrapperCodeGen()
                )
                return

        self.wrapper_code = WrapperCodeGen()

    def codegen(self):
        from .scheduler import Scheduler

        self.init_wrapper_code()

        self.scheduler = Scheduler(self.buffers)
        assert self.scheduler is not None  # mypy can't figure this out
        self.scheduler.codegen()
        assert self.wrapper_code is not None
        return self.wrapper_code.generate()

    def count_bytes(self):
        from .scheduler import FusedSchedulerNode, NopKernelSchedulerNode, Scheduler

        scheduler = Scheduler(self.buffers)

        def get_read_write_buffers_sizes(node):
            if isinstance(node, NopKernelSchedulerNode):
                return 0
            reads = {dep.name for dep in node.read_writes.reads}
            writes = {dep.name for dep in node.read_writes.writes}

            def is_materialized(buf):
                buf_uses = {user.node for user in scheduler.name_to_node[buf].users}
                return len(buf_uses - set(node.snodes)) > 0

            if isinstance(node, FusedSchedulerNode):
                removed_buffers = {dep for dep in writes if not is_materialized(dep)}
                writes = writes - removed_buffers
                reads = reads - removed_buffers
            node_bytes = 0
            for buf in reads | writes:
                if buf in self.name_to_buffer:
                    buf = self.name_to_buffer[buf]
                elif buf in self.graph_inputs:
                    buf = self.graph_inputs[buf]
                else:
                    continue

                node_bytes += V.graph.sizevars.size_hint(
                    sympy_product(buf.get_size())
                ) * get_dtype_size(buf.get_dtype())
            return node_bytes

        total_bytes = 0
        node_counts = []
        for node in scheduler.nodes:
            num_bytes = get_read_write_buffers_sizes(node)
            node_counts.append((node, num_bytes // 4))
            total_bytes += num_bytes
        return total_bytes, node_counts

    @dynamo_timed
    def compile_to_module(self):
        from .codecache import PyCodeCache

        code, linemap = self.codegen()
        linemap = [(line_no, node.stack_trace) for line_no, node in linemap]
        key, path = PyCodeCache.write(code)
        mod = PyCodeCache.load_by_key_path(key, path, linemap=linemap)
        self.cache_key = key
        self.cache_path = path
        self.cache_linemap = linemap

        for name, value in self.constants.items():
            setattr(mod, name, value)

        # Logged twice as per https://github.com/pytorch/pytorch/pull/99038#discussion_r1167826029
        # TODO. Revisit this once the logging API is more mature
        output_code_log.info("Output code written to: %s", mod.__file__)
        log.debug("Output code written to: %s", mod.__file__)
        output_code_log.debug("Output code: \n%s", code)
        if config.benchmark_kernel:
            print(f"Compiled module path: {mod.__file__}", file=sys.stderr)
        V.debug.output_code(mod.__file__)
        V.debug.rename(os.path.splitext(mod.__file__)[0] + ".debug")
        return mod

    def compile_to_fn(self):
        if self.aot_mode:
            from .codecache import AotCodeCache

            code, linemap = self.codegen()
            output_code_log.debug("Output code: \n%s", code)

            return AotCodeCache.compile(self, code, cuda=self.cuda)
        else:
            return self.compile_to_module().call

    def get_output_names(self):
        assert self.graph_outputs is not None
        return [
            node.get_name()
            for node in self.graph_outputs
            if not isinstance(node, ir.NoneAsConstantBuffer)
            and not isinstance(node, ir.ShapeAsConstantBuffer)
        ]

    def is_unspec_arg(self, name: str):
        # dynamo wraps unspec variable as 0d CPU tensor,
        # need to convert to scalar during codegen (triton only)
        return (
            name in self.graph_inputs.keys()
            and self.graph_inputs[name].get_numel() == 1
            and self.graph_inputs[name].get_device().type == "cpu"
        )<|MERGE_RESOLUTION|>--- conflicted
+++ resolved
@@ -207,7 +207,13 @@
         )
         self._warned_fallback = {"aten.convolution_backward"}
         self.user_visible_outputs = user_visible_outputs
-<<<<<<< HEAD
+        self.cache_key: str = ""  # This is the cache key for the compiled artifact
+        self.cache_path: str = ""  # This is the path in the filesystem where the compiled artifact is stored
+        self.cache_linemap: List[
+            Tuple[int, str]
+        ] = (
+            []
+        )  # This is the linemap used by the profiler to mark custom compiled kernels getting run
         self.saved_state = []
 
     def save_state(self):
@@ -234,19 +240,9 @@
     def drop_state(self):
         self.saved_state.pop()
 
-    def decide_layout_opt(self) -> bool:
-=======
-        self.cache_key: str = ""  # This is the cache key for the compiled artifact
-        self.cache_path: str = ""  # This is the path in the filesystem where the compiled artifact is stored
-        self.cache_linemap: List[
-            Tuple[int, str]
-        ] = (
-            []
-        )  # This is the linemap used by the profiler to mark custom compiled kernels getting run
 
     @staticmethod
     def decide_layout_opt(gm) -> bool:
->>>>>>> c4b5ac72
         """
         Decide if we should enable layout optimization for this graph based on
         heuristics.
