--- conflicted
+++ resolved
@@ -40,7 +40,6 @@
         to each dimension.  We duck-shape tensors, so if two tensors
         have the same size they get assigned the same symbolic variable.
         """
-<<<<<<< HEAD
         size = [self.sizevars[i] for i in ex.size()]
         self.name = "GraphLowering"
         stride = [None] * len(size)
@@ -71,7 +70,7 @@
                     ]
                 )[0]
                 stride[i] = self.sizevars[val]
-=======
+                
         if self.reuse_shape_env:
             size = ex.size()
             stride = ex.stride()
@@ -82,7 +81,6 @@
         stride = [
             i.get_pyobj().expr if isinstance(i, torch.SymInt) else i for i in stride
         ]
->>>>>>> 2bce6d09
         return size, stride
 
     def static_sizes_strides(self, ex: torch.Tensor):
