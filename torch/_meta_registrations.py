--- conflicted
+++ resolved
@@ -427,11 +427,8 @@
 
 @register_meta(aten.sym_constrain_range.default)
 def sym_constrain_range(size, min=None, max=None):
-<<<<<<< HEAD
     if isinstance(size, (SymFloat, SymBool)):
         raise ValueError("Constraining SymFloat or Symbool is nyi")
-=======
->>>>>>> 2a3864db
     constrain_range(size, min=min, max=max)
 
 
