--- conflicted
+++ resolved
@@ -97,13 +97,7 @@
         prefetch given the current handles key. If there are no valid handles
         keys to prefetch, then this returns an empty :class:`list`.
         """
-<<<<<<< HEAD
         current_index = current_handles_key._post_forward_index
-=======
-        current_index = self.handles_to_post_forward_order_index.get(
-            current_handle, None
-        )
->>>>>>> cd5ec2a1
         if current_index is None:
             return None
         target_index = current_index - 1
@@ -149,19 +143,11 @@
         if not handle:
             return
         # Only record the first usage of a handles key
-<<<<<<< HEAD
         if handles_key._post_forward_index:
             return
         index = len(self.handles_post_forward_order)
         handles_key._post_forward_index = index
         self.handles_post_forward_order.append(handles_key)
-=======
-        if handle in self.handles_to_post_forward_order_index:
-            return
-        index = len(self.handles_post_forward_order)
-        self.handles_to_post_forward_order_index[handle] = index
-        self.handles_post_forward_order.append(handle)
->>>>>>> cd5ec2a1
 
     def record_pre_forward(
         self, handle: Optional[FlatParamHandle], is_training: bool
