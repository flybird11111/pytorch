#pragma once

#include <c10/core/ScalarType.h>
#include <c10/util/Exception.h>
#include <c10/util/Optional.h>

#include <c10/macros/Export.h>

#include <array>
#include <cstdint>
#include <iostream>
#include <string>
#include <unordered_set>

namespace torch {
namespace jit {
namespace fuser {
namespace cuda {

// https://stackoverflow.com/questions/18837857/cant-use-enum-class-as-unordered-map-key
struct TypeHash {
  template <typename T>
  std::size_t operator()(T t) const {
    return static_cast<std::size_t>(t);
  }
};

// Order of strength
enum class ValType {
  TensorDomain,
  IterDomain,
  TensorView,
  Scalar,
  NamedScalar,
  Predicate,
  TensorIndex,
  IntPair
};

// Manual - The user provides the Bool value. Predicate generation is bypassed.
// Inline corresponds with PredicateCompute::getInlinePredicate
// Unswitch corresponds with UnswitchPredicate::get
// Misaligned - PredicateCompute::getInlinePredicate + Misaligned flag
// Shift - ShiftPredicateInserter::getShiftPredicate
// Padding - ShiftPredicateInserter::getPaddingPredicate
// ReductionWrite - Same as Inline but without reduction axes
enum class PredicateType {
  Manual,
  Inline,
  Unswitch,
  Vectorize,
  Misaligned,
  Shift,
  Padding,
  ReductionWrite
};

// Index type is a convenience type that may be a 64 or 32 signed integer.
// This is helpful for math on indexing/size when we don't know what the index
// type might be. This allows us to prevent assuming the welford count must be
// int64_t which is relatively heavy to carry around. Index will be resolved
// at compile time with KernelIndexMode.
enum class DataType {
  Double,
  Float,
  Half,
  Int,
  Index,
  Int32,
  Bool,
  BFloat16,
  ComplexFloat,
  ComplexDouble,
  // Vectorized types, used for reinterpret casting views
  // TODO: add more vectorized types
  Double_2,
  Float_2,
  // Null
  Null
};

enum class KernelIndexMode { INT32, INT64 };

DataType indexModeToDtype(KernelIndexMode index_mode);

// Returns if the datatype is a floating point type
bool isFloatingPointType(DataType dtype);
// Returns if the datatype is an boolean type
bool isIntegralType(DataType dtype);
// Returns if the datatype is an integer type
bool isBooleanType(DataType dtype);
// Returns if the datatype is a complex type
bool isComplexType(DataType dtype);
// Returns if the datatype is a vector type
bool isVectorType(DataType dtype);
// Return the corresponding vector type
DataType getVectorType(DataType dtype, size_t vec_size);
// Return the vector size for the given vector type
int getVectorSizeFromType(DataType dtype);
// Return the corresponding type of a vector type
DataType getTypeFromVectorType(DataType dtype);
// Return the corresponding scalar of a complex type
DataType getTypeFromComplexType(DataType dtype);

enum class ExprType {
  Invalid,
  UnaryOp,
  BinaryOp,
  TernaryOp,
  ReductionOp,
  GroupedReductionOp,
  BroadcastOp,
  WelfordOp,
  MmaOp,
  TransposeOp,
  ExpandOp,
  ShiftOp,
  GatherOp,
  ViewOp,
  LoadStoreOp,
  Split,
  ViewAsScalar,
  Merge,
  Swizzle2D,
  Swizzle2DInt,
  PairSelect,
  Allocate,
  BlockSync,
  GridSync,
  CpAsyncWait,
  CpAsyncCommit,
  InitMagicZero,
  UpdateMagicZero,
  ForLoop,
  IfThenElse,
  GridReduction,
  GroupedGridReduction,
  GridBroadcast,
  GridWelford,
  AllocateFusedReduction
};

enum class UnaryOpType {
  Abs,
  Acos,
  Address,
  Asin,
  Atan,
  Atanh,
  Cast,
  Ceil,
  Cos,
  Cosh,
  Exp,
  Expm1,
  Erf,
  Erfc,
  Floor,
  Frac,
  Gelu,
  Imag,
  Silu,
  Lgamma,
  Log,
  Log10,
  Log1p,
  Log2,
  BitCast,
  Neg,
  RandLike,
  Real,
  Reciprocal,
  Relu,
  Rsqrt,
  Round,
  Set,
  Sigmoid,
  Sin,
  Sinh,
  Sqrt,
  Tan,
  Tanh,
  Trunc,

  // Tools to help debugging
  Print,

  // Might be a bitwise operator or boolean operator.
  Not,

  // Operators returning boolean values
  IsFinite,
  IsInf,
  IsNan,
  IsNegInf,
  IsPosInf,
  IsReal,
};

// Primarily for Not, which could be Not a boolean, or a bitwise not.
bool alsoBooleanOperator(const UnaryOpType uopt);

// TODO: Order of this list is important as it affects type promotion. it's not
// in the right order now.
enum class BinaryOpType {
  // Math Ops
  Add,
  Atan2,
  Div,
  Fmod,
  Max,
  Min,
  Mul,
  Pow,
  Remainder,
  Sub,
  // TypeAs,

  // Integer output ops. If changing modify isIntegerOp
  Mod,
  CeilDiv,
  Lshift,
  Rshift,

  // Logical Ops
  // Int operations, leave position of Mod as first logical op see
  // isLogicalOp(BinaryOpType bopt)
  Eq,
  GE,
  GT,
  LE,
  LT,
  NE,

  // Maybe bitwise or boolean op, leave position of and as first bool/int
  // op. These are ops that have different operators based on output type. See
  // is boolean op. These ops also don't work on floating point inputs.
  And,
  Or,
  Xor
};

// Return if output of operator should be a boolean
bool isIntegerOp(const BinaryOpType bopt);

// Return if output of operator should be a boolean
bool isLogicalOp(const BinaryOpType bopt);

// Operations that could be a bitwise operation or a boolean operation depending
// on input, for example bitwise_and is also used for boolean and in the jit
bool alsoBooleanOperator(const BinaryOpType bopt);

enum class TernaryOpType { Clamp, Lerp, Threshold, Where };

enum class ParallelType {
  BIDz,
  BIDy,
  BIDx,
  TIDz,
  TIDy,
  TIDx,
  Vectorize,
  MisalignedVectorize,
  Unroll,
  Unswitch,
  Mma,
  Group,
  Serial
};

TORCH_CUDA_CU_API std::unordered_set<ParallelType> allParallelTypesExcept(
    const std::unordered_set<ParallelType>& except);

static constexpr std::array<ParallelType, 6> kParallelTypeThreads = {
    ParallelType::BIDx,
    ParallelType::BIDy,
    ParallelType::BIDz,
    ParallelType::TIDx,
    ParallelType::TIDy,
    ParallelType::TIDz};

static constexpr std::array<ParallelType, 3> kParallelTypeBIDs = {
    ParallelType::BIDx,
    ParallelType::BIDy,
    ParallelType::BIDz};

static constexpr std::array<ParallelType, 3> kParallelTypeTIDs = {
    ParallelType::TIDx,
    ParallelType::TIDy,
    ParallelType::TIDz};

enum class MemoryType { Local, Shared, Global };

// sometimes broadcasted tensors may be inputed in the kernel with an explicit 1
// size. If that size is there, we need to account that there's also a stride
// there, even if the stride = 0. If we don't account for that stride when
// accessing a tensor like: [b2{1}, i0, i1] we would linearize the access like:
// [i0*stride[0] + i1*stride[1]] when it should be: [i0*stride[1] +
// i1*stride[2]]. Broadcasts that translate to a physical memory dim we consider
// "with stride", Broadcasts only through our broadcast op we consider "without
// stride"
enum class IterType {
  Iteration,
  Reduction,
  Broadcast,
  Gather,
  Stride,
  VectorComponent
};

enum class SwizzleType { NoSwizzle, Transpose };

// Used for Iteration Domain mapping modes in ComputeAtMap
enum class IdMappingMode { PERMISSIVE, EXACT, LOOP };

static constexpr std::array<IdMappingMode, 3> kIdMappingModes = {
    IdMappingMode::PERMISSIVE,
    IdMappingMode::EXACT,
    IdMappingMode::LOOP};

// Used to annotate the special memory intrinsics that a loadstore
//  op will be lowered to.
enum class LoadStoreOpType { LdMatrix, LdMatrixTranspose, CpAsync };

// Used to label what part of the double buffered iterdomain
//  a for loop is materializing.
enum class DoubleBufferLoopStage { NotApplicable, Prolog, Main, Epilog };

//! Supported swizzle types,
//!  corresponds to swizzles functions on the runtime cuda
//!  naming it swizzle_2d to reserve the options to have a swizzle_1d.
//!
//!  TODO: unify with existing swizzle logic, currently
//!    doesn't have the same type.
enum class Swizzle2DType { NoSwizzle = 0, ZShape, Transpose, XOR, Scatter };

<<<<<<< HEAD
//! Modes of swizzle, see [Note on swizzle mode].
enum class SwizzleMode { NoSwizzle = 0, Data, Loop };

=======
>>>>>>> 9647bec0
// Returns if function needs an f suffix on the operator when operating on a
// float value i.e. sin->sinf
bool needFloatSuffix(UnaryOpType t);
bool needFloatSuffix(BinaryOpType t);

ValType promote_type(const ValType& t1, const ValType& t2);
DataType promote_type(const DataType& t1, const DataType& t2);

// If type cannot be found (i.e. codegen does not support provided type) returns
// DataType::Null
TORCH_CUDA_CU_API DataType aten_to_data_type(const at::ScalarType& scalar_type);
TORCH_CUDA_CU_API at::ScalarType data_type_to_aten(const DataType& data_type);

TORCH_CUDA_CU_API std::ostream& operator<<(std::ostream&, const ValType);
TORCH_CUDA_CU_API std::ostream& operator<<(std::ostream&, const PredicateType);
TORCH_CUDA_CU_API std::ostream& operator<<(std::ostream&, const DataType);
TORCH_CUDA_CU_API std::ostream& operator<<(std::ostream&, const ExprType);
TORCH_CUDA_CU_API std::ostream& operator<<(std::ostream&, const UnaryOpType);
TORCH_CUDA_CU_API std::ostream& operator<<(std::ostream&, const BinaryOpType);
TORCH_CUDA_CU_API std::ostream& operator<<(std::ostream&, const TernaryOpType);
TORCH_CUDA_CU_API std::ostream& operator<<(std::ostream&, const ParallelType);
TORCH_CUDA_CU_API std::ostream& operator<<(std::ostream&, const MemoryType);
TORCH_CUDA_CU_API std::ostream& operator<<(std::ostream&, const IterType);
TORCH_CUDA_CU_API std::ostream& operator<<(std::ostream&, const IdMappingMode);
TORCH_CUDA_CU_API std::ostream& operator<<(
    std::ostream&,
    const LoadStoreOpType);
TORCH_CUDA_CU_API std::ostream& operator<<(
    std::ostream&,
    const DoubleBufferLoopStage);
TORCH_CUDA_CU_API std::ostream& operator<<(std::ostream&, const Swizzle2DType&);
<<<<<<< HEAD
TORCH_CUDA_CU_API std::ostream& operator<<(std::ostream&, const SwizzleMode&);
=======
>>>>>>> 9647bec0

std::string stringifyBooleanOp(const UnaryOpType);
std::string stringifyBooleanOp(const BinaryOpType);

std::string stringifyThreadSize(const ParallelType);
std::string stringifyThread(const ParallelType);
std::string typePrefix(const DataType);

// TODO: ThreadDim should be BlockDim and BlockDim should be GridDim
// Returns if parallel type is TID[x, y, z]
TORCH_CUDA_CU_API bool isParallelTypeThreadDim(ParallelType);
// Returns if parallel type is BID[x, y, z]
TORCH_CUDA_CU_API bool isParallelTypeBlockDim(ParallelType);
// Returns if parallel type is a grid or block parallelization dimension
TORCH_CUDA_CU_API bool isParallelTypeThread(ParallelType);

TORCH_CUDA_CU_API bool isParallelTypeVectorize(ParallelType);

TORCH_CUDA_CU_API c10::optional<std::string> inline_op_str(const UnaryOpType);
TORCH_CUDA_CU_API c10::optional<std::string> inline_op_str(const BinaryOpType);
TORCH_CUDA_CU_API c10::optional<std::string> integer_op_str(const BinaryOpType);
TORCH_CUDA_CU_API c10::optional<std::string> bool_op_str(const BinaryOpType);

TORCH_CUDA_CU_API c10::optional<std::string> cast_func_str(
    const std::pair<DataType, DataType>&);

TORCH_CUDA_CU_API size_t dataTypeSize(DataType type);

// If the index type is known it will be automatically used here
TORCH_CUDA_CU_API size_t dataTypeSize(DataType type, DataType index_type);

enum class LaunchConfigType {
  Compatible,
  SharedMemory,
  BIDz,
  BIDy,
  BIDx,
  TIDz,
  TIDy,
  TIDx
};

const char* const kMagicZeroName = "nvfuser_zero";

//! Maximum number of reductions that can be grouped together. The
//! limit can be increased by extending struct Tuple define in tuple.cu.
static constexpr int kMaxNumGroupedReductions = 8;

} // namespace cuda
} // namespace fuser
} // namespace jit
} // namespace torch<|MERGE_RESOLUTION|>--- conflicted
+++ resolved
@@ -334,12 +334,9 @@
 //!    doesn't have the same type.
 enum class Swizzle2DType { NoSwizzle = 0, ZShape, Transpose, XOR, Scatter };
 
-<<<<<<< HEAD
 //! Modes of swizzle, see [Note on swizzle mode].
 enum class SwizzleMode { NoSwizzle = 0, Data, Loop };
 
-=======
->>>>>>> 9647bec0
 // Returns if function needs an f suffix on the operator when operating on a
 // float value i.e. sin->sinf
 bool needFloatSuffix(UnaryOpType t);
@@ -371,10 +368,7 @@
     std::ostream&,
     const DoubleBufferLoopStage);
 TORCH_CUDA_CU_API std::ostream& operator<<(std::ostream&, const Swizzle2DType&);
-<<<<<<< HEAD
 TORCH_CUDA_CU_API std::ostream& operator<<(std::ostream&, const SwizzleMode&);
-=======
->>>>>>> 9647bec0
 
 std::string stringifyBooleanOp(const UnaryOpType);
 std::string stringifyBooleanOp(const BinaryOpType);
