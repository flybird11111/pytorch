"""Adds docstrings to Tensor functions"""

import torch._C
from torch._C import _add_docstr as add_docstr
from ._torch_docs import parse_kwargs
from ._torch_docs import reproducibility_notes


def add_docstr_all(method, docstr):
    add_docstr(getattr(torch._C._TensorBase, method), docstr)

common_args = parse_kwargs("""
    memory_format (:class:`torch.memory_format`, optional): the desired memory format of
        returned Tensor. Default: ``torch.preserve_format``.
""")

new_common_args = parse_kwargs("""
    size (int...): a list, tuple, or :class:`torch.Size` of integers defining the
        shape of the output tensor.
    dtype (:class:`torch.dtype`, optional): the desired type of returned tensor.
        Default: if None, same :class:`torch.dtype` as this tensor.
    device (:class:`torch.device`, optional): the desired device of returned tensor.
        Default: if None, same :class:`torch.device` as this tensor.
    requires_grad (bool, optional): If autograd should record operations on the
        returned tensor. Default: ``False``.
    pin_memory (bool, optional): If set, returned tensor would be allocated in
        the pinned memory. Works only for CPU tensors. Default: ``False``.
""")

add_docstr_all('new_tensor',
               r"""
new_tensor(data, dtype=None, device=None, requires_grad=False) -> Tensor

Returns a new Tensor with :attr:`data` as the tensor data.
By default, the returned Tensor has the same :class:`torch.dtype` and
:class:`torch.device` as this tensor.

.. warning::

    :func:`new_tensor` always copies :attr:`data`. If you have a Tensor
    ``data`` and want to avoid a copy, use :func:`torch.Tensor.requires_grad_`
    or :func:`torch.Tensor.detach`.
    If you have a numpy array and want to avoid a copy, use
    :func:`torch.from_numpy`.

.. warning::

    When data is a tensor `x`, :func:`new_tensor()` reads out 'the data' from whatever it is passed,
    and constructs a leaf variable. Therefore ``tensor.new_tensor(x)`` is equivalent to ``x.clone().detach()``
    and ``tensor.new_tensor(x, requires_grad=True)`` is equivalent to ``x.clone().detach().requires_grad_(True)``.
    The equivalents using ``clone()`` and ``detach()`` are recommended.

Args:
    data (array_like): The returned Tensor copies :attr:`data`.
    {dtype}
    {device}
    {requires_grad}

Example::

    >>> tensor = torch.ones((2,), dtype=torch.int8)
    >>> data = [[0, 1], [2, 3]]
    >>> tensor.new_tensor(data)
    tensor([[ 0,  1],
            [ 2,  3]], dtype=torch.int8)

""".format(**new_common_args))

add_docstr_all('new_full',
               r"""
new_full(size, fill_value, dtype=None, device=None, requires_grad=False) -> Tensor

Returns a Tensor of size :attr:`size` filled with :attr:`fill_value`.
By default, the returned Tensor has the same :class:`torch.dtype` and
:class:`torch.device` as this tensor.

Args:
    fill_value (scalar): the number to fill the output tensor with.
    {dtype}
    {device}
    {requires_grad}

Example::

    >>> tensor = torch.ones((2,), dtype=torch.float64)
    >>> tensor.new_full((3, 4), 3.141592)
    tensor([[ 3.1416,  3.1416,  3.1416,  3.1416],
            [ 3.1416,  3.1416,  3.1416,  3.1416],
            [ 3.1416,  3.1416,  3.1416,  3.1416]], dtype=torch.float64)

""".format(**new_common_args))

add_docstr_all('new_empty',
               r"""
new_empty(size, dtype=None, device=None, requires_grad=False) -> Tensor

Returns a Tensor of size :attr:`size` filled with uninitialized data.
By default, the returned Tensor has the same :class:`torch.dtype` and
:class:`torch.device` as this tensor.

Args:
    {dtype}
    {device}
    {requires_grad}

Example::

    >>> tensor = torch.ones(())
    >>> tensor.new_empty((2, 3))
    tensor([[ 5.8182e-18,  4.5765e-41, -1.0545e+30],
            [ 3.0949e-41,  4.4842e-44,  0.0000e+00]])

""".format(**new_common_args))

add_docstr_all('new_empty_strided',
               r"""
new_empty_strided(size, stride, dtype=None, device=None, requires_grad=False) -> Tensor

Returns a Tensor of size :attr:`size` and strides :attr:`stride` filled with
uninitialized data. By default, the returned Tensor has the same
:class:`torch.dtype` and :class:`torch.device` as this tensor.

Args:
    {dtype}
    {device}
    {requires_grad}

Example::

    >>> tensor = torch.ones(())
    >>> tensor.new_empty_strided((2, 3), (3, 1))
    tensor([[ 5.8182e-18,  4.5765e-41, -1.0545e+30],
            [ 3.0949e-41,  4.4842e-44,  0.0000e+00]])

""".format(**new_common_args))

add_docstr_all('new_ones',
               r"""
new_ones(size, dtype=None, device=None, requires_grad=False) -> Tensor

Returns a Tensor of size :attr:`size` filled with ``1``.
By default, the returned Tensor has the same :class:`torch.dtype` and
:class:`torch.device` as this tensor.

Args:
    size (int...): a list, tuple, or :class:`torch.Size` of integers defining the
        shape of the output tensor.
    {dtype}
    {device}
    {requires_grad}

Example::

    >>> tensor = torch.tensor((), dtype=torch.int32)
    >>> tensor.new_ones((2, 3))
    tensor([[ 1,  1,  1],
            [ 1,  1,  1]], dtype=torch.int32)

""".format(**new_common_args))

add_docstr_all('new_zeros',
               r"""
new_zeros(size, dtype=None, device=None, requires_grad=False) -> Tensor

Returns a Tensor of size :attr:`size` filled with ``0``.
By default, the returned Tensor has the same :class:`torch.dtype` and
:class:`torch.device` as this tensor.

Args:
    size (int...): a list, tuple, or :class:`torch.Size` of integers defining the
        shape of the output tensor.
    {dtype}
    {device}
    {requires_grad}

Example::

    >>> tensor = torch.tensor((), dtype=torch.float64)
    >>> tensor.new_zeros((2, 3))
    tensor([[ 0.,  0.,  0.],
            [ 0.,  0.,  0.]], dtype=torch.float64)

""".format(**new_common_args))

add_docstr_all('abs',
               r"""
abs() -> Tensor

See :func:`torch.abs`
""")

add_docstr_all('abs_',
               r"""
abs_() -> Tensor

In-place version of :meth:`~Tensor.abs`
""")

add_docstr_all('absolute',
               r"""
absolute() -> Tensor

Alias for :func:`abs`
""")

add_docstr_all('absolute_',
               r"""
absolute_() -> Tensor

In-place version of :meth:`~Tensor.absolute`
Alias for :func:`abs_`
""")

add_docstr_all('acos',
               r"""
acos() -> Tensor

See :func:`torch.acos`
""")

add_docstr_all('acos_',
               r"""
acos_() -> Tensor

In-place version of :meth:`~Tensor.acos`
""")

add_docstr_all('arccos', r"""
arccos() -> Tensor

See :func:`torch.arccos`
""")

add_docstr_all('arccos_', r"""
arccos_() -> Tensor

In-place version of :meth:`~Tensor.arccos`
""")

add_docstr_all('acosh',
               r"""
acosh() -> Tensor

See :func:`torch.acosh`
""")

add_docstr_all('acosh_',
               r"""
acosh_() -> Tensor

In-place version of :meth:`~Tensor.acosh`
""")

add_docstr_all('arccosh', r"""
acosh() -> Tensor

See :func:`torch.arccosh`
""")

add_docstr_all('arccosh_', r"""
acosh_() -> Tensor

In-place version of :meth:`~Tensor.arccosh`
""")

add_docstr_all('add',
               r"""
add(other, *, alpha=1) -> Tensor

Add a scalar or tensor to :attr:`self` tensor. If both :attr:`alpha`
and :attr:`other` are specified, each element of :attr:`other` is scaled by
:attr:`alpha` before being used.

When :attr:`other` is a tensor, the shape of :attr:`other` must be
:ref:`broadcastable <broadcasting-semantics>` with the shape of the underlying
tensor

See :func:`torch.add`
""")

add_docstr_all('add_',
               r"""
add_(other, *, alpha=1) -> Tensor

In-place version of :meth:`~Tensor.add`
""")

add_docstr_all('addbmm',
               r"""
addbmm(batch1, batch2, *, beta=1, alpha=1) -> Tensor

See :func:`torch.addbmm`
""")

add_docstr_all('addbmm_',
               r"""
addbmm_(batch1, batch2, *, beta=1, alpha=1) -> Tensor

In-place version of :meth:`~Tensor.addbmm`
""")

add_docstr_all('addcdiv',
               r"""
addcdiv(tensor1, tensor2, *, value=1) -> Tensor

See :func:`torch.addcdiv`
""")

add_docstr_all('addcdiv_',
               r"""
addcdiv_(tensor1, tensor2, *, value=1) -> Tensor

In-place version of :meth:`~Tensor.addcdiv`
""")

add_docstr_all('addcmul',
               r"""
addcmul(tensor1, tensor2, *, value=1) -> Tensor

See :func:`torch.addcmul`
""")

add_docstr_all('addcmul_',
               r"""
addcmul_(tensor1, tensor2, *, value=1) -> Tensor

In-place version of :meth:`~Tensor.addcmul`
""")

add_docstr_all('addmm',
               r"""
addmm(mat1, mat2, *, beta=1, alpha=1) -> Tensor

See :func:`torch.addmm`
""")

add_docstr_all('addmm_',
               r"""
addmm_(mat1, mat2, *, beta=1, alpha=1) -> Tensor

In-place version of :meth:`~Tensor.addmm`
""")

add_docstr_all('addmv',
               r"""
addmv(mat, vec, *, beta=1, alpha=1) -> Tensor

See :func:`torch.addmv`
""")

add_docstr_all('addmv_',
               r"""
addmv_(mat, vec, *, beta=1, alpha=1) -> Tensor

In-place version of :meth:`~Tensor.addmv`
""")

add_docstr_all('sspaddmm',
               r"""
sspaddmm(mat1, mat2, *, beta=1, alpha=1) -> Tensor

See :func:`torch.sspaddmm`
""")

add_docstr_all('smm',
               r"""
smm(mat) -> Tensor

See :func:`torch.smm`
""")

add_docstr_all('addr',
               r"""
addr(vec1, vec2, *, beta=1, alpha=1) -> Tensor

See :func:`torch.addr`
""")

add_docstr_all('addr_',
               r"""
addr_(vec1, vec2, *, beta=1, alpha=1) -> Tensor

In-place version of :meth:`~Tensor.addr`
""")

add_docstr_all('align_as',
               r"""
align_as(other) -> Tensor

Permutes the dimensions of the :attr:`self` tensor to match the dimension order
in the :attr:`other` tensor, adding size-one dims for any new names.

This operation is useful for explicit broadcasting by names (see examples).

All of the dims of :attr:`self` must be named in order to use this method.
The resulting tensor is a view on the original tensor.

All dimension names of :attr:`self` must be present in ``other.names``.
:attr:`other` may contain named dimensions that are not in ``self.names``;
the output tensor has a size-one dimension for each of those new names.

To align a tensor to a specific order, use :meth:`~Tensor.align_to`.

Examples::

    # Example 1: Applying a mask
    >>> mask = torch.randint(2, [127, 128], dtype=torch.bool).refine_names('W', 'H')
    >>> imgs = torch.randn(32, 128, 127, 3, names=('N', 'H', 'W', 'C'))
    >>> imgs.masked_fill_(mask.align_as(imgs), 0)


    # Example 2: Applying a per-channel-scale
    >>> def scale_channels(input, scale):
    >>>    scale = scale.refine_names('C')
    >>>    return input * scale.align_as(input)

    >>> num_channels = 3
    >>> scale = torch.randn(num_channels, names=('C',))
    >>> imgs = torch.rand(32, 128, 128, num_channels, names=('N', 'H', 'W', 'C'))
    >>> more_imgs = torch.rand(32, num_channels, 128, 128, names=('N', 'C', 'H', 'W'))
    >>> videos = torch.randn(3, num_channels, 128, 128, 128, names=('N', 'C', 'H', 'W', 'D'))

    # scale_channels is agnostic to the dimension order of the input
    >>> scale_channels(imgs, scale)
    >>> scale_channels(more_imgs, scale)
    >>> scale_channels(videos, scale)

.. warning::
    The named tensor API is experimental and subject to change.

""")

add_docstr_all('all',
               r"""
all(dim=None, keepdim=False) -> Tensor

See :func:`torch.all`
""")

add_docstr_all('allclose',
               r"""
allclose(other, rtol=1e-05, atol=1e-08, equal_nan=False) -> Tensor

See :func:`torch.allclose`
""")

add_docstr_all('angle',
               r"""
angle() -> Tensor

See :func:`torch.angle`
""")

add_docstr_all('any',
               r"""
any(dim=None, keepdim=False) -> Tensor

See :func:`torch.any`
""")

add_docstr_all('apply_',
               r"""
apply_(callable) -> Tensor

Applies the function :attr:`callable` to each element in the tensor, replacing
each element with the value returned by :attr:`callable`.

.. note::

    This function only works with CPU tensors and should not be used in code
    sections that require high performance.
""")

add_docstr_all('asin', r"""
asin() -> Tensor

See :func:`torch.asin`
""")

add_docstr_all('asin_',
               r"""
asin_() -> Tensor

In-place version of :meth:`~Tensor.asin`
""")

add_docstr_all('arcsin', r"""
arcsin() -> Tensor

See :func:`torch.arcsin`
""")

add_docstr_all('arcsin_', r"""
arcsin_() -> Tensor

In-place version of :meth:`~Tensor.arcsin`
""")

add_docstr_all('asinh', r"""
asinh() -> Tensor

See :func:`torch.asinh`
""")

add_docstr_all('asinh_',
               r"""
asinh_() -> Tensor

In-place version of :meth:`~Tensor.asinh`
""")

add_docstr_all('arcsinh', r"""
arcsinh() -> Tensor

See :func:`torch.arcsinh`
""")

add_docstr_all('arcsinh_', r"""
arcsinh_() -> Tensor

In-place version of :meth:`~Tensor.arcsinh`
""")

add_docstr_all('as_strided', r"""
as_strided(size, stride, storage_offset=0) -> Tensor

See :func:`torch.as_strided`
""")

add_docstr_all('atan', r"""
atan() -> Tensor

See :func:`torch.atan`
""")

add_docstr_all('atan_', r"""
atan_() -> Tensor

In-place version of :meth:`~Tensor.atan`
""")

add_docstr_all('arctan', r"""
arctan() -> Tensor

See :func:`torch.arctan`
""")

add_docstr_all('arctan_', r"""
arctan_() -> Tensor

In-place version of :meth:`~Tensor.arctan`
""")

add_docstr_all('atan2', r"""
atan2(other) -> Tensor

See :func:`torch.atan2`
""")

add_docstr_all('atan2_', r"""
atan2_(other) -> Tensor

In-place version of :meth:`~Tensor.atan2`
""")

add_docstr_all('arctan2', r"""
arctan2(other) -> Tensor

See :func:`torch.arctan2`
""")

add_docstr_all('arctan2_', r"""
atan2_(other) -> Tensor

In-place version of :meth:`~Tensor.arctan2`
""")

add_docstr_all('atanh', r"""
atanh() -> Tensor

See :func:`torch.atanh`
""")

add_docstr_all('atanh_', r"""
atanh_(other) -> Tensor

In-place version of :meth:`~Tensor.atanh`
""")

add_docstr_all('arctanh', r"""
arctanh() -> Tensor

See :func:`torch.arctanh`
""")

add_docstr_all('arctanh_', r"""
arctanh_(other) -> Tensor

In-place version of :meth:`~Tensor.arctanh`
""")

add_docstr_all('baddbmm',
               r"""
baddbmm(batch1, batch2, *, beta=1, alpha=1) -> Tensor

See :func:`torch.baddbmm`
""")

add_docstr_all('baddbmm_',
               r"""
baddbmm_(batch1, batch2, *, beta=1, alpha=1) -> Tensor

In-place version of :meth:`~Tensor.baddbmm`
""")

add_docstr_all('bernoulli',
               r"""
bernoulli(*, generator=None) -> Tensor

Returns a result tensor where each :math:`\texttt{result[i]}` is independently
sampled from :math:`\text{Bernoulli}(\texttt{self[i]})`. :attr:`self` must have
floating point ``dtype``, and the result will have the same ``dtype``.

See :func:`torch.bernoulli`
""")

add_docstr_all('bernoulli_',
               r"""
bernoulli_(p=0.5, *, generator=None) -> Tensor

Fills each location of :attr:`self` with an independent sample from
:math:`\text{Bernoulli}(\texttt{p})`. :attr:`self` can have integral
``dtype``.

:attr:`p` should either be a scalar or tensor containing probabilities to be
used for drawing the binary random number.

If it is a tensor, the :math:`\text{i}^{th}` element of :attr:`self` tensor
will be set to a value sampled from
:math:`\text{Bernoulli}(\texttt{p\_tensor[i]})`. In this case `p` must have
floating point ``dtype``.

See also :meth:`~Tensor.bernoulli` and :func:`torch.bernoulli`
""")

add_docstr_all('bincount',
               r"""
bincount(weights=None, minlength=0) -> Tensor

See :func:`torch.bincount`
""")

add_docstr_all('bitwise_not',
               r"""
bitwise_not() -> Tensor

See :func:`torch.bitwise_not`
""")

add_docstr_all('bitwise_not_',
               r"""
bitwise_not_() -> Tensor

In-place version of :meth:`~Tensor.bitwise_not`
""")

add_docstr_all('bitwise_and',
               r"""
bitwise_and() -> Tensor

See :func:`torch.bitwise_and`
""")

add_docstr_all('bitwise_and_',
               r"""
bitwise_and_() -> Tensor

In-place version of :meth:`~Tensor.bitwise_and`
""")

add_docstr_all('bitwise_or',
               r"""
bitwise_or() -> Tensor

See :func:`torch.bitwise_or`
""")

add_docstr_all('bitwise_or_',
               r"""
bitwise_or_() -> Tensor

In-place version of :meth:`~Tensor.bitwise_or`
""")

add_docstr_all('bitwise_xor',
               r"""
bitwise_xor() -> Tensor

See :func:`torch.bitwise_xor`
""")

add_docstr_all('bitwise_xor_',
               r"""
bitwise_xor_() -> Tensor

In-place version of :meth:`~Tensor.bitwise_xor`
""")

add_docstr_all('bitwise_left_shift',
               r"""
bitwise_left_shift(other) -> Tensor

See :func:`torch.bitwise_left_shift`
""")

add_docstr_all('bitwise_left_shift_',
               r"""
bitwise_left_shift_(other) -> Tensor

In-place version of :meth:`~Tensor.bitwise_left_shift`
""")

add_docstr_all('bitwise_right_shift',
               r"""
bitwise_right_shift(other) -> Tensor

See :func:`torch.bitwise_right_shift`
""")

add_docstr_all('bitwise_right_shift_',
               r"""
bitwise_right_shift_(other) -> Tensor

In-place version of :meth:`~Tensor.bitwise_right_shift`
""")

add_docstr_all('broadcast_to',
               r"""
broadcast_to(shape) -> Tensor

See :func:`torch.broadcast_to`.
""")

add_docstr_all('logical_and',
               r"""
logical_and() -> Tensor

See :func:`torch.logical_and`
""")

add_docstr_all('logical_and_',
               r"""
logical_and_() -> Tensor

In-place version of :meth:`~Tensor.logical_and`
""")

add_docstr_all('logical_not',
               r"""
logical_not() -> Tensor

See :func:`torch.logical_not`
""")

add_docstr_all('logical_not_',
               r"""
logical_not_() -> Tensor

In-place version of :meth:`~Tensor.logical_not`
""")

add_docstr_all('logical_or',
               r"""
logical_or() -> Tensor

See :func:`torch.logical_or`
""")

add_docstr_all('logical_or_',
               r"""
logical_or_() -> Tensor

In-place version of :meth:`~Tensor.logical_or`
""")

add_docstr_all('logical_xor',
               r"""
logical_xor() -> Tensor

See :func:`torch.logical_xor`
""")

add_docstr_all('logical_xor_',
               r"""
logical_xor_() -> Tensor

In-place version of :meth:`~Tensor.logical_xor`
""")

add_docstr_all('bmm',
               r"""
bmm(batch2) -> Tensor

See :func:`torch.bmm`
""")

add_docstr_all('cauchy_',
               r"""
cauchy_(median=0, sigma=1, *, generator=None) -> Tensor

Fills the tensor with numbers drawn from the Cauchy distribution:

.. math::

    f(x) = \dfrac{1}{\pi} \dfrac{\sigma}{(x - \text{median})^2 + \sigma^2}
""")

add_docstr_all('ceil',
               r"""
ceil() -> Tensor

See :func:`torch.ceil`
""")

add_docstr_all('ceil_',
               r"""
ceil_() -> Tensor

In-place version of :meth:`~Tensor.ceil`
""")

add_docstr_all('cholesky',
               r"""
cholesky(upper=False) -> Tensor

See :func:`torch.cholesky`
""")

add_docstr_all('cholesky_solve',
               r"""
cholesky_solve(input2, upper=False) -> Tensor

See :func:`torch.cholesky_solve`
""")

add_docstr_all('cholesky_inverse',
               r"""
cholesky_inverse(upper=False) -> Tensor

See :func:`torch.cholesky_inverse`
""")

add_docstr_all('clamp',
               r"""
clamp(min=None, max=None) -> Tensor

See :func:`torch.clamp`
""")

add_docstr_all('clamp_',
               r"""
clamp_(min=None, max=None) -> Tensor

In-place version of :meth:`~Tensor.clamp`
""")

add_docstr_all('clip', r"""
clip(min=None, max=None) -> Tensor

Alias for :meth:`~Tensor.clamp`.
""")

add_docstr_all('clip_', r"""
clip_(min=None, max=None) -> Tensor

Alias for :meth:`~Tensor.clamp_`.
""")

add_docstr_all('clone', r"""
clone(*, memory_format=torch.preserve_format) -> Tensor

See :func:`torch.clone`
""".format(**common_args))

add_docstr_all('coalesce',
               r"""
coalesce() -> Tensor

Returns a coalesced copy of :attr:`self` if :attr:`self` is an
:ref:`uncoalesced tensor <sparse-uncoalesced-coo-docs>`.

Returns :attr:`self` if :attr:`self` is a coalesced tensor.

.. warning::
  Throws an error if :attr:`self` is not a sparse COO tensor.
""")

add_docstr_all('contiguous',
               r"""
contiguous(memory_format=torch.contiguous_format) -> Tensor

Returns a contiguous in memory tensor containing the same data as :attr:`self` tensor. If
:attr:`self` tensor is already in the specified memory format, this function returns the
:attr:`self` tensor.

Args:
    memory_format (:class:`torch.memory_format`, optional): the desired memory format of
        returned Tensor. Default: ``torch.contiguous_format``.
""")

add_docstr_all('copy_',
               r"""
copy_(src, non_blocking=False) -> Tensor

Copies the elements from :attr:`src` into :attr:`self` tensor and returns
:attr:`self`.

The :attr:`src` tensor must be :ref:`broadcastable <broadcasting-semantics>`
with the :attr:`self` tensor. It may be of a different data type or reside on a
different device.

Args:
    src (Tensor): the source tensor to copy from
    non_blocking (bool): if ``True`` and this copy is between CPU and GPU,
        the copy may occur asynchronously with respect to the host. For other
        cases, this argument has no effect.
""")

add_docstr_all('conj',
               r"""
conj() -> Tensor

See :func:`torch.conj`
""")

add_docstr_all('conj_physical',
               r"""
conj_physical() -> Tensor

See :func:`torch.conj_physical`
""")

add_docstr_all('conj_physical_',
               r"""
conj_physical_() -> Tensor

In-place version of :meth:`~Tensor.conj_physical`
""")

add_docstr_all('resolve_conj',
               r"""
resolve_conj() -> Tensor

See :func:`torch.resolve_conj`
""")

add_docstr_all('resolve_neg',
               r"""
resolve_neg() -> Tensor

See :func:`torch.resolve_neg`
""")

add_docstr_all('copysign',
               r"""
copysign(other) -> Tensor

See :func:`torch.copysign`
""")

add_docstr_all('copysign_', r"""
copysign_(other) -> Tensor

In-place version of :meth:`~Tensor.copysign`
""")

add_docstr_all('cos',
               r"""
cos() -> Tensor

See :func:`torch.cos`
""")

add_docstr_all('cos_',
               r"""
cos_() -> Tensor

In-place version of :meth:`~Tensor.cos`
""")

add_docstr_all('cosh',
               r"""
cosh() -> Tensor

See :func:`torch.cosh`
""")

add_docstr_all('cosh_',
               r"""
cosh_() -> Tensor

In-place version of :meth:`~Tensor.cosh`
""")

add_docstr_all('cpu',
               r"""
cpu(memory_format=torch.preserve_format) -> Tensor

Returns a copy of this object in CPU memory.

If this object is already in CPU memory and on the correct device,
then no copy is performed and the original object is returned.

Args:
    {memory_format}

""".format(**common_args))

add_docstr_all('count_nonzero',
               r"""
count_nonzero(dim=None) -> Tensor

See :func:`torch.count_nonzero`
""")

add_docstr_all('cov', r"""
cov(*, correction=1, fweights=None, aweights=None) -> Tensor

See :func:`torch.cov`
""")

add_docstr_all('corrcoef', r"""
corrcoef() -> Tensor

See :func:`torch.corrcoef`
""")

add_docstr_all('cross',
               r"""
cross(other, dim=None) -> Tensor

See :func:`torch.cross`
""")

add_docstr_all('cuda',
               r"""
cuda(device=None, non_blocking=False, memory_format=torch.preserve_format) -> Tensor

Returns a copy of this object in CUDA memory.

If this object is already in CUDA memory and on the correct device,
then no copy is performed and the original object is returned.

Args:
    device (:class:`torch.device`): The destination GPU device.
        Defaults to the current CUDA device.
    non_blocking (bool): If ``True`` and the source is in pinned memory,
        the copy will be asynchronous with respect to the host.
        Otherwise, the argument has no effect. Default: ``False``.
    {memory_format}
""".format(**common_args))

add_docstr_all('ipu',
               r"""
ipu(device=None, non_blocking=False, memory_format=torch.preserve_format) -> Tensor

Returns a copy of this object in IPU memory.

If this object is already in IPU memory and on the correct device,
then no copy is performed and the original object is returned.

Args:
    device (:class:`torch.device`): The destination IPU device.
        Defaults to the current IPU device.
    non_blocking (bool): If ``True`` and the source is in pinned memory,
        the copy will be asynchronous with respect to the host.
        Otherwise, the argument has no effect. Default: ``False``.
    {memory_format}
""".format(**common_args))

add_docstr_all('xpu',
               r"""
xpu(device=None, non_blocking=False, memory_format=torch.preserve_format) -> Tensor

Returns a copy of this object in XPU memory.

If this object is already in XPU memory and on the correct device,
then no copy is performed and the original object is returned.

Args:
    device (:class:`torch.device`): The destination XPU device.
        Defaults to the current XPU device.
    non_blocking (bool): If ``True`` and the source is in pinned memory,
        the copy will be asynchronous with respect to the host.
        Otherwise, the argument has no effect. Default: ``False``.
    {memory_format}
""".format(**common_args))

add_docstr_all('logcumsumexp',
               r"""
logcumsumexp(dim) -> Tensor

See :func:`torch.logcumsumexp`
""")

add_docstr_all('cummax',
               r"""
cummax(dim) -> (Tensor, Tensor)

See :func:`torch.cummax`
""")

add_docstr_all('cummin',
               r"""
cummin(dim) -> (Tensor, Tensor)

See :func:`torch.cummin`
""")

add_docstr_all('cumprod',
               r"""
cumprod(dim, dtype=None) -> Tensor

See :func:`torch.cumprod`
""")

add_docstr_all('cumprod_',
               r"""
cumprod_(dim, dtype=None) -> Tensor

In-place version of :meth:`~Tensor.cumprod`
""")

add_docstr_all('cumsum',
               r"""
cumsum(dim, dtype=None) -> Tensor

See :func:`torch.cumsum`
""")

add_docstr_all('cumsum_',
               r"""
cumsum_(dim, dtype=None) -> Tensor

In-place version of :meth:`~Tensor.cumsum`
""")

add_docstr_all('data_ptr',
               r"""
data_ptr() -> int

Returns the address of the first element of :attr:`self` tensor.
""")

add_docstr_all('dequantize',
               r"""
dequantize() -> Tensor

Given a quantized Tensor, dequantize it and return the dequantized float Tensor.
""")

add_docstr_all('dense_dim',
               r"""
dense_dim() -> int

Return the number of dense dimensions in a :ref:`sparse tensor <sparse-docs>` :attr:`self`.

.. warning::
  Throws an error if :attr:`self` is not a sparse tensor.

See also :meth:`Tensor.sparse_dim` and :ref:`hybrid tensors <sparse-hybrid-coo-docs>`.
""")

add_docstr_all('diag',
               r"""
diag(diagonal=0) -> Tensor

See :func:`torch.diag`
""")

add_docstr_all('diag_embed',
               r"""
diag_embed(offset=0, dim1=-2, dim2=-1) -> Tensor

See :func:`torch.diag_embed`
""")

add_docstr_all('diagflat',
               r"""
diagflat(offset=0) -> Tensor

See :func:`torch.diagflat`
""")

add_docstr_all('diagonal',
               r"""
diagonal(offset=0, dim1=0, dim2=1) -> Tensor

See :func:`torch.diagonal`
""")

add_docstr_all('diagonal_scatter',
               r"""
<<<<<<< HEAD
diagonal_scatter(src, offset=0, dim1=0, dim2=1) -> Tensor
=======
diagonal(src, offset=0, dim1=0, dim2=1) -> Tensor
>>>>>>> 8d93f6b4

See :func:`torch.diagonal_scatter`
""")

<<<<<<< HEAD
add_docstr_all('as_strided_scatter',
               r"""
as_strided_scatter(src, size, stride, storage_offset=0) -> Tensor

See :func:`torch.as_strided_scatter`
""")

=======
>>>>>>> 8d93f6b4
add_docstr_all('fill_diagonal_',
               r"""
fill_diagonal_(fill_value, wrap=False) -> Tensor

Fill the main diagonal of a tensor that has at least 2-dimensions.
When dims>2, all dimensions of input must be of equal length.
This function modifies the input tensor in-place, and returns the input tensor.

Arguments:
    fill_value (Scalar): the fill value
    wrap (bool): the diagonal 'wrapped' after N columns for tall matrices.

Example::

    >>> a = torch.zeros(3, 3)
    >>> a.fill_diagonal_(5)
    tensor([[5., 0., 0.],
            [0., 5., 0.],
            [0., 0., 5.]])
    >>> b = torch.zeros(7, 3)
    >>> b.fill_diagonal_(5)
    tensor([[5., 0., 0.],
            [0., 5., 0.],
            [0., 0., 5.],
            [0., 0., 0.],
            [0., 0., 0.],
            [0., 0., 0.],
            [0., 0., 0.]])
    >>> c = torch.zeros(7, 3)
    >>> c.fill_diagonal_(5, wrap=True)
    tensor([[5., 0., 0.],
            [0., 5., 0.],
            [0., 0., 5.],
            [0., 0., 0.],
            [5., 0., 0.],
            [0., 5., 0.],
            [0., 0., 5.]])

""")

add_docstr_all('floor_divide',
               r"""
floor_divide(value) -> Tensor

See :func:`torch.floor_divide`
""")

add_docstr_all('floor_divide_',
               r"""
floor_divide_(value) -> Tensor

In-place version of :meth:`~Tensor.floor_divide`
""")

add_docstr_all('diff',
               r"""
diff(n=1, dim=-1, prepend=None, append=None) -> Tensor

See :func:`torch.diff`
""")

add_docstr_all('digamma',
               r"""
digamma() -> Tensor

See :func:`torch.digamma`
""")

add_docstr_all('digamma_',
               r"""
digamma_() -> Tensor

In-place version of :meth:`~Tensor.digamma`
""")

add_docstr_all('dim',
               r"""
dim() -> int

Returns the number of dimensions of :attr:`self` tensor.
""")

add_docstr_all('dist',
               r"""
dist(other, p=2) -> Tensor

See :func:`torch.dist`
""")

add_docstr_all('div', r"""
div(value, *, rounding_mode=None) -> Tensor

See :func:`torch.div`
""")

add_docstr_all('div_', r"""
div_(value, *, rounding_mode=None) -> Tensor

In-place version of :meth:`~Tensor.div`
""")

add_docstr_all('divide', r"""
divide(value, *, rounding_mode=None) -> Tensor

See :func:`torch.divide`
""")

add_docstr_all('divide_', r"""
divide_(value, *, rounding_mode=None) -> Tensor

In-place version of :meth:`~Tensor.divide`
""")

add_docstr_all('dot',
               r"""
dot(other) -> Tensor

See :func:`torch.dot`
""")

add_docstr_all('eig',
               r"""
eig(eigenvectors=False) -> (Tensor, Tensor)

See :func:`torch.eig`
""")

add_docstr_all('element_size',
               r"""
element_size() -> int

Returns the size in bytes of an individual element.

Example::

    >>> torch.tensor([]).element_size()
    4
    >>> torch.tensor([], dtype=torch.uint8).element_size()
    1

""")

add_docstr_all('eq',
               r"""
eq(other) -> Tensor

See :func:`torch.eq`
""")

add_docstr_all('eq_',
               r"""
eq_(other) -> Tensor

In-place version of :meth:`~Tensor.eq`
""")

add_docstr_all('equal',
               r"""
equal(other) -> bool

See :func:`torch.equal`
""")

add_docstr_all('erf',
               r"""
erf() -> Tensor

See :func:`torch.erf`
""")

add_docstr_all('erf_',
               r"""
erf_() -> Tensor

In-place version of :meth:`~Tensor.erf`
""")

add_docstr_all('erfc',
               r"""
erfc() -> Tensor

See :func:`torch.erfc`
""")

add_docstr_all('erfc_',
               r"""
erfc_() -> Tensor

In-place version of :meth:`~Tensor.erfc`
""")

add_docstr_all('erfinv',
               r"""
erfinv() -> Tensor

See :func:`torch.erfinv`
""")

add_docstr_all('erfinv_',
               r"""
erfinv_() -> Tensor

In-place version of :meth:`~Tensor.erfinv`
""")

add_docstr_all('exp',
               r"""
exp() -> Tensor

See :func:`torch.exp`
""")

add_docstr_all('exp_',
               r"""
exp_() -> Tensor

In-place version of :meth:`~Tensor.exp`
""")

add_docstr_all('exp2',
               r"""
exp2() -> Tensor

See :func:`torch.exp2`
""")

add_docstr_all('exp2_',
               r"""
exp2_() -> Tensor

In-place version of :meth:`~Tensor.exp2`
""")

add_docstr_all('expm1',
               r"""
expm1() -> Tensor

See :func:`torch.expm1`
""")

add_docstr_all('expm1_',
               r"""
expm1_() -> Tensor

In-place version of :meth:`~Tensor.expm1`
""")

add_docstr_all('exponential_',
               r"""
exponential_(lambd=1, *, generator=None) -> Tensor

Fills :attr:`self` tensor with elements drawn from the exponential distribution:

.. math::

    f(x) = \lambda e^{-\lambda x}
""")

add_docstr_all('fill_',
               r"""
fill_(value) -> Tensor

Fills :attr:`self` tensor with the specified value.
""")

add_docstr_all('floor',
               r"""
floor() -> Tensor

See :func:`torch.floor`
""")

add_docstr_all('flip',
               r"""
flip(dims) -> Tensor

See :func:`torch.flip`
""")

add_docstr_all('fliplr',
               r"""
fliplr() -> Tensor

See :func:`torch.fliplr`
""")

add_docstr_all('flipud',
               r"""
flipud() -> Tensor

See :func:`torch.flipud`
""")

add_docstr_all('roll',
               r"""
roll(shifts, dims) -> Tensor

See :func:`torch.roll`
""")

add_docstr_all('floor_',
               r"""
floor_() -> Tensor

In-place version of :meth:`~Tensor.floor`
""")

add_docstr_all('fmod',
               r"""
fmod(divisor) -> Tensor

See :func:`torch.fmod`
""")

add_docstr_all('fmod_',
               r"""
fmod_(divisor) -> Tensor

In-place version of :meth:`~Tensor.fmod`
""")

add_docstr_all('frac',
               r"""
frac() -> Tensor

See :func:`torch.frac`
""")

add_docstr_all('frac_',
               r"""
frac_() -> Tensor

In-place version of :meth:`~Tensor.frac`
""")

add_docstr_all('frexp',
               r"""
frexp(input) -> (Tensor mantissa, Tensor exponent)

See :func:`torch.frexp`
""")

add_docstr_all('flatten',
               r"""
flatten(start_dim=0, end_dim=-1) -> Tensor

See :func:`torch.flatten`
""")

add_docstr_all('gather',
               r"""
gather(dim, index) -> Tensor

See :func:`torch.gather`
""")

add_docstr_all('gcd',
               r"""
gcd(other) -> Tensor

See :func:`torch.gcd`
""")

add_docstr_all('gcd_',
               r"""
gcd_(other) -> Tensor

In-place version of :meth:`~Tensor.gcd`
""")

add_docstr_all('ge', r"""
ge(other) -> Tensor

See :func:`torch.ge`.
""")

add_docstr_all('ge_', r"""
ge_(other) -> Tensor

In-place version of :meth:`~Tensor.ge`.
""")

add_docstr_all('greater_equal', r"""
greater_equal(other) -> Tensor

See :func:`torch.greater_equal`.
""")

add_docstr_all('greater_equal_', r"""
greater_equal_(other) -> Tensor

In-place version of :meth:`~Tensor.greater_equal`.
""")

add_docstr_all('geometric_',
               r"""
geometric_(p, *, generator=None) -> Tensor

Fills :attr:`self` tensor with elements drawn from the geometric distribution:

.. math::

    f(X=k) = p^{k - 1} (1 - p)

""")

add_docstr_all('geqrf',
               r"""
geqrf() -> (Tensor, Tensor)

See :func:`torch.geqrf`
""")

add_docstr_all('ger',
               r"""
ger(vec2) -> Tensor

See :func:`torch.ger`
""")

add_docstr_all('inner', r"""
inner(other) -> Tensor

See :func:`torch.inner`.
""")

add_docstr_all('outer', r"""
outer(vec2) -> Tensor

See :func:`torch.outer`.
""")

add_docstr_all('hypot',
               r"""
hypot(other) -> Tensor

See :func:`torch.hypot`
""")

add_docstr_all('hypot_',
               r"""
hypot_(other) -> Tensor

In-place version of :meth:`~Tensor.hypot`
""")

add_docstr_all('i0',
               r"""
i0() -> Tensor

See :func:`torch.i0`
""")

add_docstr_all('i0_',
               r"""
i0_() -> Tensor

In-place version of :meth:`~Tensor.i0`
""")

add_docstr_all('igamma',
               r"""
igamma(other) -> Tensor

See :func:`torch.igamma`
""")

add_docstr_all('igamma_',
               r"""
igamma_(other) -> Tensor

In-place version of :meth:`~Tensor.igamma`
""")

add_docstr_all('igammac',
               r"""
igammac(other) -> Tensor
See :func:`torch.igammac`
""")

add_docstr_all('igammac_',
               r"""
igammac_(other) -> Tensor
In-place version of :meth:`~Tensor.igammac`
""")

add_docstr_all('indices',
               r"""
indices() -> Tensor

Return the indices tensor of a :ref:`sparse COO tensor <sparse-coo-docs>`.

.. warning::
  Throws an error if :attr:`self` is not a sparse COO tensor.

See also :meth:`Tensor.values`.

.. note::
  This method can only be called on a coalesced sparse tensor. See
  :meth:`Tensor.coalesce` for details.
""")

add_docstr_all('get_device',
               r"""
get_device() -> Device ordinal (Integer)

For CUDA tensors, this function returns the device ordinal of the GPU on which the tensor resides.
For CPU tensors, an error is thrown.

Example::

    >>> x = torch.randn(3, 4, 5, device='cuda:0')
    >>> x.get_device()
    0
    >>> x.cpu().get_device()  # RuntimeError: get_device is not implemented for type torch.FloatTensor
""")

add_docstr_all('values',
               r"""
values() -> Tensor

Return the values tensor of a :ref:`sparse COO tensor <sparse-coo-docs>`.

.. warning::
  Throws an error if :attr:`self` is not a sparse COO tensor.

See also :meth:`Tensor.indices`.

.. note::
  This method can only be called on a coalesced sparse tensor. See
  :meth:`Tensor.coalesce` for details.
""")

add_docstr_all('gt', r"""
gt(other) -> Tensor

See :func:`torch.gt`.
""")

add_docstr_all('gt_', r"""
gt_(other) -> Tensor

In-place version of :meth:`~Tensor.gt`.
""")

add_docstr_all('greater', r"""
greater(other) -> Tensor

See :func:`torch.greater`.
""")

add_docstr_all('greater_', r"""
greater_(other) -> Tensor

In-place version of :meth:`~Tensor.greater`.
""")

add_docstr_all('has_names',
               r"""
Is ``True`` if any of this tensor's dimensions are named. Otherwise, is ``False``.
""")

add_docstr_all('hardshrink',
               r"""
hardshrink(lambd=0.5) -> Tensor

See :func:`torch.nn.functional.hardshrink`
""")

add_docstr_all('heaviside',
               r"""
heaviside(values) -> Tensor

See :func:`torch.heaviside`
""")

add_docstr_all('heaviside_',
               r"""
heaviside_(values) -> Tensor

In-place version of :meth:`~Tensor.heaviside`
""")

add_docstr_all('histc',
               r"""
histc(bins=100, min=0, max=0) -> Tensor

See :func:`torch.histc`
""")

add_docstr_all('histogram',
               r"""
histogram(input, bins, *, range=None, weight=None, density=False) -> (Tensor, Tensor)

See :func:`torch.histogram`
""")

add_docstr_all('index_add_',
               r"""
index_add_(dim, index, source, *, alpha=1) -> Tensor

Accumulate the elements of :attr:`alpha` times ``source`` into the :attr:`self`
tensor by adding to the indices in the order given in :attr:`index`. For example,
if ``dim == 0``, ``index[i] == j``, and ``alpha=-1``, then the ``i``\ th row of
``source`` is subtracted from the ``j``\ th row of :attr:`self`.

The :attr:`dim`\ th dimension of ``source`` must have the same size as the
length of :attr:`index` (which must be a vector), and all other dimensions must
match :attr:`self`, or an error will be raised.

For a 3-D tensor the output is given as::

    self[index[i], :, :] += alpha * src[i, :, :]  # if dim == 0
    self[:, index[i], :] += alpha * src[:, i, :]  # if dim == 1
    self[:, :, index[i]] += alpha * src[:, :, i]  # if dim == 2

Note:
    {forward_reproducibility_note}

Args:
    dim (int): dimension along which to index
    index (Tensor): indices of ``source`` to select from,
            should have dtype either `torch.int64` or `torch.int32`
    source (Tensor): the tensor containing values to add

Keyword args:
    alpha (Number): the scalar multiplier for ``source``

Example::

    >>> x = torch.ones(5, 3)
    >>> t = torch.tensor([[1, 2, 3], [4, 5, 6], [7, 8, 9]], dtype=torch.float)
    >>> index = torch.tensor([0, 4, 2])
    >>> x.index_add_(0, index, t)
    tensor([[  2.,   3.,   4.],
            [  1.,   1.,   1.],
            [  8.,   9.,  10.],
            [  1.,   1.,   1.],
            [  5.,   6.,   7.]])
    >>> x.index_add_(0, index, t, alpha=-1)
    tensor([[  1.,   1.,   1.],
            [  1.,   1.,   1.],
            [  1.,   1.,   1.],
            [  1.,   1.,   1.],
            [  1.,   1.,   1.]])
""".format(**reproducibility_notes))

add_docstr_all('index_copy_',
               r"""
index_copy_(dim, index, tensor) -> Tensor

Copies the elements of :attr:`tensor` into the :attr:`self` tensor by selecting
the indices in the order given in :attr:`index`. For example, if ``dim == 0``
and ``index[i] == j``, then the ``i``\ th row of :attr:`tensor` is copied to the
``j``\ th row of :attr:`self`.

The :attr:`dim`\ th dimension of :attr:`tensor` must have the same size as the
length of :attr:`index` (which must be a vector), and all other dimensions must
match :attr:`self`, or an error will be raised.

.. note::
    If :attr:`index` contains duplicate entries, multiple elements from
    :attr:`tensor` will be copied to the same index of :attr:`self`. The result
    is nondeterministic since it depends on which copy occurs last.

Args:
    dim (int): dimension along which to index
    index (LongTensor): indices of :attr:`tensor` to select from
    tensor (Tensor): the tensor containing values to copy

Example::

    >>> x = torch.zeros(5, 3)
    >>> t = torch.tensor([[1, 2, 3], [4, 5, 6], [7, 8, 9]], dtype=torch.float)
    >>> index = torch.tensor([0, 4, 2])
    >>> x.index_copy_(0, index, t)
    tensor([[ 1.,  2.,  3.],
            [ 0.,  0.,  0.],
            [ 7.,  8.,  9.],
            [ 0.,  0.,  0.],
            [ 4.,  5.,  6.]])
""")

add_docstr_all('index_fill_',
               r"""
index_fill_(dim, index, value) -> Tensor

Fills the elements of the :attr:`self` tensor with value :attr:`value` by
selecting the indices in the order given in :attr:`index`.

Args:
    dim (int): dimension along which to index
    index (LongTensor): indices of :attr:`self` tensor to fill in
    value (float): the value to fill with

Example::
    >>> x = torch.tensor([[1, 2, 3], [4, 5, 6], [7, 8, 9]], dtype=torch.float)
    >>> index = torch.tensor([0, 2])
    >>> x.index_fill_(1, index, -1)
    tensor([[-1.,  2., -1.],
            [-1.,  5., -1.],
            [-1.,  8., -1.]])
""")

add_docstr_all('index_put_',
               r"""
index_put_(indices, values, accumulate=False) -> Tensor

Puts values from the tensor :attr:`values` into the tensor :attr:`self` using
the indices specified in :attr:`indices` (which is a tuple of Tensors). The
expression ``tensor.index_put_(indices, values)`` is equivalent to
``tensor[indices] = values``. Returns :attr:`self`.

If :attr:`accumulate` is ``True``, the elements in :attr:`values` are added to
:attr:`self`. If accumulate is ``False``, the behavior is undefined if indices
contain duplicate elements.

Args:
    indices (tuple of LongTensor): tensors used to index into `self`.
    values (Tensor): tensor of same dtype as `self`.
    accumulate (bool): whether to accumulate into self
""")

add_docstr_all('index_put',
               r"""
index_put(indices, values, accumulate=False) -> Tensor

Out-place version of :meth:`~Tensor.index_put_`.
""")

add_docstr_all('index_reduce_',
               r"""
index_reduce_(dim, index, source, reduce, *, include_self=True) -> Tensor

Accumulate the elements of ``source`` into the :attr:`self`
tensor by accumulating to the indices in the order given in :attr:`index`
using the reduction given by the ``reduce`` argument. For example, if ``dim == 0``,
``index[i] == j``, ``reduce == prod`` and ``include_self == True`` then the ``i``\ th
row of ``source`` is multiplied by the ``j``\ th row of :attr:`self`. If
:obj:`include_self="True"`, the values in the :attr:`self` tensor are included
in the reduction, otherwise, rows in the :attr:`self` tensor that are accumulated
to are treated as if they were filled with the reduction identites.

The :attr:`dim`\ th dimension of ``source`` must have the same size as the
length of :attr:`index` (which must be a vector), and all other dimensions must
match :attr:`self`, or an error will be raised.

For a 3-D tensor with :obj:`reduce="prod"` and :obj:`include_self=True` the
output is given as::

    self[index[i], :, :] *= src[i, :, :]  # if dim == 0
    self[:, index[i], :] *= src[:, i, :]  # if dim == 1
    self[:, :, index[i]] *= src[:, :, i]  # if dim == 2

Note:
    {forward_reproducibility_note}

.. note::

    This function only supports floating point tensors.

.. warning::

    This function is in beta and may change in the near future.

Args:
    dim (int): dimension along which to index
    index (Tensor): indices of ``source`` to select from,
        should have dtype either `torch.int64` or `torch.int32`
    source (FloatTensor): the tensor containing values to accumulate
    reduce (str): the reduction operation to apply
        (:obj:`"prod"`, :obj:`"mean"`, :obj:`"amax"`, :obj:`"amin"`)

Keyword args:
    include_self (bool): whether the elements from the ``self`` tensor are
        included in the reduction

Example::

    >>> x = torch.empty(5, 3).fill_(2)
    >>> t = torch.tensor([[1, 2, 3], [4, 5, 6], [7, 8, 9], [10, 11, 12]], dtype=torch.float)
    >>> index = torch.tensor([0, 4, 2, 0])
    >>> x.index_reduce_(0, index, t, 'prod')
    tensor([[20., 44., 72.],
            [ 2.,  2.,  2.],
            [14., 16., 18.],
            [ 2.,  2.,  2.],
            [ 8., 10., 12.]])
    >>> x = torch.empty(5, 3).fill_(2)
    >>> x.index_reduce_(0, index, t, 'prod', include_self=False)
    tensor([[10., 22., 36.],
            [ 2.,  2.,  2.],
            [ 7.,  8.,  9.],
            [ 2.,  2.,  2.],
            [ 4.,  5.,  6.]])
""".format(**reproducibility_notes))

add_docstr_all('index_select',
               r"""
index_select(dim, index) -> Tensor

See :func:`torch.index_select`
""")

add_docstr_all('sparse_mask',
               r"""
sparse_mask(mask) -> Tensor

Returns a new :ref:`sparse tensor <sparse-docs>` with values from a
strided tensor :attr:`self` filtered by the indices of the sparse
tensor :attr:`mask`. The values of :attr:`mask` sparse tensor are
ignored. :attr:`self` and :attr:`mask` tensors must have the same
shape.

.. note::

  The returned sparse tensor has the same indices as the sparse tensor
  :attr:`mask`, even when the corresponding values in :attr:`self` are
  zeros.

Args:
    mask (Tensor): a sparse tensor whose indices are used as a filter

Example::

    >>> nse = 5
    >>> dims = (5, 5, 2, 2)
    >>> I = torch.cat([torch.randint(0, dims[0], size=(nse,)),
    ...                torch.randint(0, dims[1], size=(nse,))], 0).reshape(2, nse)
    >>> V = torch.randn(nse, dims[2], dims[3])
    >>> S = torch.sparse_coo_tensor(I, V, dims).coalesce()
    >>> D = torch.randn(dims)
    >>> D.sparse_mask(S)
    tensor(indices=tensor([[0, 0, 0, 2],
                           [0, 1, 4, 3]]),
           values=tensor([[[ 1.6550,  0.2397],
                           [-0.1611, -0.0779]],

                          [[ 0.2326, -1.0558],
                           [ 1.4711,  1.9678]],

                          [[-0.5138, -0.0411],
                           [ 1.9417,  0.5158]],

                          [[ 0.0793,  0.0036],
                           [-0.2569, -0.1055]]]),
           size=(5, 5, 2, 2), nnz=4, layout=torch.sparse_coo)
""")

add_docstr_all('inverse',
               r"""
inverse() -> Tensor

See :func:`torch.inverse`
""")

add_docstr_all('isnan',
               r"""
isnan() -> Tensor

See :func:`torch.isnan`
""")

add_docstr_all('isinf',
               r"""
isinf() -> Tensor

See :func:`torch.isinf`
""")

add_docstr_all('isposinf',
               r"""
isposinf() -> Tensor

See :func:`torch.isposinf`
""")

add_docstr_all('isneginf',
               r"""
isneginf() -> Tensor

See :func:`torch.isneginf`
""")

add_docstr_all('isfinite',
               r"""
isfinite() -> Tensor

See :func:`torch.isfinite`
""")

add_docstr_all('isclose',
               r"""
isclose(other, rtol=1e-05, atol=1e-08, equal_nan=False) -> Tensor

See :func:`torch.isclose`
""")

add_docstr_all('isreal',
               r"""
isreal() -> Tensor

See :func:`torch.isreal`
""")

add_docstr_all('is_coalesced',
               r"""
is_coalesced() -> bool

Returns ``True`` if :attr:`self` is a :ref:`sparse COO tensor
<sparse-coo-docs>` that is coalesced, ``False`` otherwise.

.. warning::
  Throws an error if :attr:`self` is not a sparse COO tensor.

See :meth:`coalesce` and :ref:`uncoalesced tensors <sparse-uncoalesced-coo-docs>`.
""")

add_docstr_all('is_contiguous',
               r"""
is_contiguous(memory_format=torch.contiguous_format) -> bool

Returns True if :attr:`self` tensor is contiguous in memory in the order specified
by memory format.

Args:
    memory_format (:class:`torch.memory_format`, optional): Specifies memory allocation
        order. Default: ``torch.contiguous_format``.
""")

add_docstr_all('is_pinned',
               r"""
Returns true if this tensor resides in pinned memory.
""")

add_docstr_all('is_floating_point',
               r"""
is_floating_point() -> bool

Returns True if the data type of :attr:`self` is a floating point data type.
""")

add_docstr_all('is_complex',
               r"""
is_complex() -> bool

Returns True if the data type of :attr:`self` is a complex data type.
""")

add_docstr_all('is_inference',
               r"""
is_inference() -> bool

See :func:`torch.is_inference`
""")

add_docstr_all('is_conj',
               r"""
is_conj() -> bool

Returns True if the conjugate bit of :attr:`self` is set to true.
""")

add_docstr_all('is_neg',
               r"""
is_neg() -> bool

Returns True if the negative bit of :attr:`self` is set to true.
""")

add_docstr_all('is_signed',
               r"""
is_signed() -> bool

Returns True if the data type of :attr:`self` is a signed data type.
""")

add_docstr_all('is_set_to',
               r"""
is_set_to(tensor) -> bool

Returns True if both tensors are pointing to the exact same memory (same
storage, offset, size and stride).
""")

add_docstr_all('item', r"""
item() -> number

Returns the value of this tensor as a standard Python number. This only works
for tensors with one element. For other cases, see :meth:`~Tensor.tolist`.

This operation is not differentiable.

Example::

    >>> x = torch.tensor([1.0])
    >>> x.item()
    1.0

""")

add_docstr_all('kron',
               r"""
kron(other) -> Tensor

See :func:`torch.kron`
""")

add_docstr_all('kthvalue',
               r"""
kthvalue(k, dim=None, keepdim=False) -> (Tensor, LongTensor)

See :func:`torch.kthvalue`
""")

add_docstr_all('ldexp',
               r"""
ldexp(other) -> Tensor

See :func:`torch.ldexp`
""")

add_docstr_all('ldexp_',
               r"""
ldexp_(other) -> Tensor

In-place version of :meth:`~Tensor.ldexp`
""")

add_docstr_all('lcm',
               r"""
lcm(other) -> Tensor

See :func:`torch.lcm`
""")

add_docstr_all('lcm_',
               r"""
lcm_(other) -> Tensor

In-place version of :meth:`~Tensor.lcm`
""")

add_docstr_all('le', r"""
le(other) -> Tensor

See :func:`torch.le`.
""")

add_docstr_all('le_', r"""
le_(other) -> Tensor

In-place version of :meth:`~Tensor.le`.
""")

add_docstr_all('less_equal', r"""
less_equal(other) -> Tensor

See :func:`torch.less_equal`.
""")

add_docstr_all('less_equal_', r"""
less_equal_(other) -> Tensor

In-place version of :meth:`~Tensor.less_equal`.
""")

add_docstr_all('lerp',
               r"""
lerp(end, weight) -> Tensor

See :func:`torch.lerp`
""")

add_docstr_all('lerp_',
               r"""
lerp_(end, weight) -> Tensor

In-place version of :meth:`~Tensor.lerp`
""")

add_docstr_all('lgamma',
               r"""
lgamma() -> Tensor

See :func:`torch.lgamma`
""")

add_docstr_all('lgamma_', r"""
lgamma_() -> Tensor

In-place version of :meth:`~Tensor.lgamma`
""")

add_docstr_all('log',
               r"""
log() -> Tensor

See :func:`torch.log`
""")

add_docstr_all('log_', r"""
log_() -> Tensor

In-place version of :meth:`~Tensor.log`
""")

add_docstr_all('log10',
               r"""
log10() -> Tensor

See :func:`torch.log10`
""")

add_docstr_all('log10_',
               r"""
log10_() -> Tensor

In-place version of :meth:`~Tensor.log10`
""")

add_docstr_all('log1p',
               r"""
log1p() -> Tensor

See :func:`torch.log1p`
""")

add_docstr_all('log1p_',
               r"""
log1p_() -> Tensor

In-place version of :meth:`~Tensor.log1p`
""")

add_docstr_all('log2',
               r"""
log2() -> Tensor

See :func:`torch.log2`
""")

add_docstr_all('log2_',
               r"""
log2_() -> Tensor

In-place version of :meth:`~Tensor.log2`
""")

add_docstr_all('logaddexp',
               r"""
logaddexp(other) -> Tensor

See :func:`torch.logaddexp`
""")

add_docstr_all('logaddexp2',
               r"""
logaddexp2(other) -> Tensor

See :func:`torch.logaddexp2`
""")

add_docstr_all('log_normal_', r"""
log_normal_(mean=1, std=2, *, generator=None)

Fills :attr:`self` tensor with numbers samples from the log-normal distribution
parameterized by the given mean :math:`\mu` and standard deviation
:math:`\sigma`. Note that :attr:`mean` and :attr:`std` are the mean and
standard deviation of the underlying normal distribution, and not of the
returned distribution:

.. math::

    f(x) = \dfrac{1}{x \sigma \sqrt{2\pi}}\ e^{-\frac{(\ln x - \mu)^2}{2\sigma^2}}
""")

add_docstr_all('logsumexp',
               r"""
logsumexp(dim, keepdim=False) -> Tensor

See :func:`torch.logsumexp`
""")

add_docstr_all('lstsq',
               r"""
lstsq(A) -> (Tensor, Tensor)

See :func:`torch.lstsq`
""")

add_docstr_all('lt', r"""
lt(other) -> Tensor

See :func:`torch.lt`.
""")

add_docstr_all('lt_', r"""
lt_(other) -> Tensor

In-place version of :meth:`~Tensor.lt`.
""")

add_docstr_all('less', r"""
lt(other) -> Tensor

See :func:`torch.less`.
""")

add_docstr_all('less_', r"""
less_(other) -> Tensor

In-place version of :meth:`~Tensor.less`.
""")

add_docstr_all('lu_solve',
               r"""
lu_solve(LU_data, LU_pivots) -> Tensor

See :func:`torch.lu_solve`
""")

add_docstr_all('map_',
               r"""
map_(tensor, callable)

Applies :attr:`callable` for each element in :attr:`self` tensor and the given
:attr:`tensor` and stores the results in :attr:`self` tensor. :attr:`self` tensor and
the given :attr:`tensor` must be :ref:`broadcastable <broadcasting-semantics>`.

The :attr:`callable` should have the signature::

    def callable(a, b) -> number
""")

add_docstr_all('masked_scatter_',
               r"""
masked_scatter_(mask, source)

Copies elements from :attr:`source` into :attr:`self` tensor at positions where
the :attr:`mask` is True.
The shape of :attr:`mask` must be :ref:`broadcastable <broadcasting-semantics>`
with the shape of the underlying tensor. The :attr:`source` should have at least
as many elements as the number of ones in :attr:`mask`

Args:
    mask (BoolTensor): the boolean mask
    source (Tensor): the tensor to copy from

.. note::

    The :attr:`mask` operates on the :attr:`self` tensor, not on the given
    :attr:`source` tensor.
""")

add_docstr_all('masked_fill_',
               r"""
masked_fill_(mask, value)

Fills elements of :attr:`self` tensor with :attr:`value` where :attr:`mask` is
True. The shape of :attr:`mask` must be
:ref:`broadcastable <broadcasting-semantics>` with the shape of the underlying
tensor.

Args:
    mask (BoolTensor): the boolean mask
    value (float): the value to fill in with
""")

add_docstr_all('masked_select',
               r"""
masked_select(mask) -> Tensor

See :func:`torch.masked_select`
""")

add_docstr_all('matrix_power', r"""
matrix_power(n) -> Tensor

.. note:: :meth:`~Tensor.matrix_power` is deprecated, use :func:`torch.linalg.matrix_power` instead.

Alias for :func:`torch.linalg.matrix_power`
""")

add_docstr_all('matrix_exp',
               r"""
matrix_exp() -> Tensor

See :func:`torch.matrix_exp`
""")

add_docstr_all('max',
               r"""
max(dim=None, keepdim=False) -> Tensor or (Tensor, Tensor)

See :func:`torch.max`
""")

add_docstr_all('amax',
               r"""
amax(dim=None, keepdim=False) -> Tensor

See :func:`torch.amax`
""")

add_docstr_all('maximum',
               r"""
maximum(other) -> Tensor

See :func:`torch.maximum`
""")

add_docstr_all('fmax',
               r"""
fmax(other) -> Tensor

See :func:`torch.fmax`
""")

add_docstr_all('argmax',
               r"""
argmax(dim=None, keepdim=False) -> LongTensor

See :func:`torch.argmax`
""")

add_docstr_all('argwhere',
               r"""
argwhere() -> Tensor

See :func:`torch.argwhere`
""")

add_docstr_all('mean', r"""
mean(dim=None, keepdim=False, *, dtype=None) -> Tensor

See :func:`torch.mean`
""")

add_docstr_all('nanmean', r"""
nanmean(dim=None, keepdim=False, *, dtype=None) -> Tensor

See :func:`torch.nanmean`
""")

add_docstr_all('median',
               r"""
median(dim=None, keepdim=False) -> (Tensor, LongTensor)

See :func:`torch.median`
""")

add_docstr_all('nanmedian',
               r"""
nanmedian(dim=None, keepdim=False) -> (Tensor, LongTensor)

See :func:`torch.nanmedian`
""")

add_docstr_all('min',
               r"""
min(dim=None, keepdim=False) -> Tensor or (Tensor, Tensor)

See :func:`torch.min`
""")

add_docstr_all('amin',
               r"""
amin(dim=None, keepdim=False) -> Tensor

See :func:`torch.amin`
""")

add_docstr_all('minimum',
               r"""
minimum(other) -> Tensor

See :func:`torch.minimum`
""")

add_docstr_all('aminmax', r"""
aminmax(*, dim=None, keepdim=False) -> (Tensor min, Tensor max)

See :func:`torch.aminmax`
""")

add_docstr_all('fmin',
               r"""
fmin(other) -> Tensor

See :func:`torch.fmin`
""")

add_docstr_all('argmin',
               r"""
argmin(dim=None, keepdim=False) -> LongTensor

See :func:`torch.argmin`
""")

add_docstr_all('mm',
               r"""
mm(mat2) -> Tensor

See :func:`torch.mm`
""")

add_docstr_all('mode',
               r"""
mode(dim=None, keepdim=False) -> (Tensor, LongTensor)

See :func:`torch.mode`
""")

add_docstr_all('movedim', r"""
movedim(source, destination) -> Tensor

See :func:`torch.movedim`
""")

add_docstr_all('moveaxis', r"""
moveaxis(source, destination) -> Tensor

See :func:`torch.moveaxis`
""")

add_docstr_all('mul', r"""
mul(value) -> Tensor

See :func:`torch.mul`.
""")

add_docstr_all('mul_', r"""
mul_(value) -> Tensor

In-place version of :meth:`~Tensor.mul`.
""")

add_docstr_all('multiply', r"""
multiply(value) -> Tensor

See :func:`torch.multiply`.
""")

add_docstr_all('multiply_', r"""
multiply_(value) -> Tensor

In-place version of :meth:`~Tensor.multiply`.
""")

add_docstr_all('multinomial',
               r"""
multinomial(num_samples, replacement=False, *, generator=None) -> Tensor

See :func:`torch.multinomial`
""")

add_docstr_all('mv',
               r"""
mv(vec) -> Tensor

See :func:`torch.mv`
""")

add_docstr_all('mvlgamma',
               r"""
mvlgamma(p) -> Tensor

See :func:`torch.mvlgamma`
""")

add_docstr_all('mvlgamma_',
               r"""
mvlgamma_(p) -> Tensor

In-place version of :meth:`~Tensor.mvlgamma`
""")

add_docstr_all('narrow',
               r"""
narrow(dimension, start, length) -> Tensor

See :func:`torch.narrow`

Example::

    >>> x = torch.tensor([[1, 2, 3], [4, 5, 6], [7, 8, 9]])
    >>> x.narrow(0, 0, 2)
    tensor([[ 1,  2,  3],
            [ 4,  5,  6]])
    >>> x.narrow(1, 1, 2)
    tensor([[ 2,  3],
            [ 5,  6],
            [ 8,  9]])
""")

add_docstr_all('narrow_copy',
               r"""
narrow_copy(dimension, start, length) -> Tensor

Same as :meth:`Tensor.narrow` except returning a copy rather
than shared storage.  This is primarily for sparse tensors, which
do not have a shared-storage narrow method.  Calling ``narrow_copy``
with ``dimemsion > self.sparse_dim()`` will return a copy with the
relevant dense dimension narrowed, and ``self.shape`` updated accordingly.
""")

add_docstr_all('ndimension',
               r"""
ndimension() -> int

Alias for :meth:`~Tensor.dim()`
""")

add_docstr_all('nan_to_num', r"""
nan_to_num(nan=0.0, posinf=None, neginf=None) -> Tensor

See :func:`torch.nan_to_num`.
""")

add_docstr_all('nan_to_num_', r"""
nan_to_num_(nan=0.0, posinf=None, neginf=None) -> Tensor

In-place version of :meth:`~Tensor.nan_to_num`.
""")

add_docstr_all('ne', r"""
ne(other) -> Tensor

See :func:`torch.ne`.
""")

add_docstr_all('ne_', r"""
ne_(other) -> Tensor

In-place version of :meth:`~Tensor.ne`.
""")

add_docstr_all('not_equal', r"""
not_equal(other) -> Tensor

See :func:`torch.not_equal`.
""")

add_docstr_all('not_equal_', r"""
not_equal_(other) -> Tensor

In-place version of :meth:`~Tensor.not_equal`.
""")

add_docstr_all('neg',
               r"""
neg() -> Tensor

See :func:`torch.neg`
""")

add_docstr_all('negative',
               r"""
negative() -> Tensor

See :func:`torch.negative`
""")

add_docstr_all('neg_',
               r"""
neg_() -> Tensor

In-place version of :meth:`~Tensor.neg`
""")

add_docstr_all('negative_',
               r"""
negative_() -> Tensor

In-place version of :meth:`~Tensor.negative`
""")

add_docstr_all('nelement',
               r"""
nelement() -> int

Alias for :meth:`~Tensor.numel`
""")

add_docstr_all('nextafter',
               r"""
nextafter(other) -> Tensor
See :func:`torch.nextafter`
""")

add_docstr_all('nextafter_',
               r"""
nextafter_(other) -> Tensor
In-place version of :meth:`~Tensor.nextafter`
""")

add_docstr_all('nonzero',
               r"""
nonzero() -> LongTensor

See :func:`torch.nonzero`
""")

add_docstr_all('norm',
               r"""
norm(p=2, dim=None, keepdim=False) -> Tensor

See :func:`torch.norm`
""")

add_docstr_all('normal_',
               r"""
normal_(mean=0, std=1, *, generator=None) -> Tensor

Fills :attr:`self` tensor with elements samples from the normal distribution
parameterized by :attr:`mean` and :attr:`std`.
""")

add_docstr_all('numel',
               r"""
numel() -> int

See :func:`torch.numel`
""")

add_docstr_all('numpy',
               r"""
numpy() -> numpy.ndarray

Returns :attr:`self` tensor as a NumPy :class:`ndarray`. This tensor and the
returned :class:`ndarray` share the same underlying storage. Changes to
:attr:`self` tensor will be reflected in the :class:`ndarray` and vice versa.
""")

add_docstr_all('orgqr',
               r"""
orgqr(input2) -> Tensor

See :func:`torch.orgqr`
""")

add_docstr_all('ormqr',
               r"""
ormqr(input2, input3, left=True, transpose=False) -> Tensor

See :func:`torch.ormqr`
""")

add_docstr_all('permute',
               r"""
permute(*dims) -> Tensor

See :func:`torch.permute`
""")

add_docstr_all('polygamma',
               r"""
polygamma(n) -> Tensor

See :func:`torch.polygamma`
""")

add_docstr_all('polygamma_',
               r"""
polygamma_(n) -> Tensor

In-place version of :meth:`~Tensor.polygamma`
""")

add_docstr_all('positive',
               r"""
positive() -> Tensor

See :func:`torch.positive`
""")

add_docstr_all('pow',
               r"""
pow(exponent) -> Tensor

See :func:`torch.pow`
""")

add_docstr_all('pow_',
               r"""
pow_(exponent) -> Tensor

In-place version of :meth:`~Tensor.pow`
""")

add_docstr_all('float_power',
               r"""
float_power(exponent) -> Tensor

See :func:`torch.float_power`
""")

add_docstr_all('float_power_',
               r"""
float_power_(exponent) -> Tensor

In-place version of :meth:`~Tensor.float_power`
""")

add_docstr_all('prod',
               r"""
prod(dim=None, keepdim=False, dtype=None) -> Tensor

See :func:`torch.prod`
""")

add_docstr_all('put_',
               r"""
put_(index, source, accumulate=False) -> Tensor

Copies the elements from :attr:`source` into the positions specified by
:attr:`index`. For the purpose of indexing, the :attr:`self` tensor is treated as if
it were a 1-D tensor.

:attr:`index` and :attr:`source` need to have the same number of elements, but not necessarily
the same shape.

If :attr:`accumulate` is ``True``, the elements in :attr:`source` are added to
:attr:`self`. If accumulate is ``False``, the behavior is undefined if :attr:`index`
contain duplicate elements.

Args:
    index (LongTensor): the indices into self
    source (Tensor): the tensor containing values to copy from
    accumulate (bool): whether to accumulate into self

Example::

    >>> src = torch.tensor([[4, 3, 5],
    ...                     [6, 7, 8]])
    >>> src.put_(torch.tensor([1, 3]), torch.tensor([9, 10]))
    tensor([[  4,   9,   5],
            [ 10,   7,   8]])
""")

add_docstr_all('put',
               r"""
put(input, index, source, accumulate=False) -> Tensor

Out-of-place version of :meth:`torch.Tensor.put_`.
`input` corresponds to `self` in :meth:`torch.Tensor.put_`.
""")

add_docstr_all('qr',
               r"""
qr(some=True) -> (Tensor, Tensor)

See :func:`torch.qr`
""")

add_docstr_all('qscheme',
               r"""
qscheme() -> torch.qscheme

Returns the quantization scheme of a given QTensor.
""")

add_docstr_all('quantile', r"""
quantile(q, dim=None, keepdim=False, *, interpolation='linear') -> Tensor

See :func:`torch.quantile`
""")

add_docstr_all('nanquantile', r"""
nanquantile(q, dim=None, keepdim=False, *, interpolation='linear') -> Tensor

See :func:`torch.nanquantile`
""")

add_docstr_all('q_scale',
               r"""
q_scale() -> float

Given a Tensor quantized by linear(affine) quantization,
returns the scale of the underlying quantizer().
""")

add_docstr_all('q_zero_point',
               r"""
q_zero_point() -> int

Given a Tensor quantized by linear(affine) quantization,
returns the zero_point of the underlying quantizer().
""")

add_docstr_all('q_per_channel_scales',
               r"""
q_per_channel_scales() -> Tensor

Given a Tensor quantized by linear (affine) per-channel quantization,
returns a Tensor of scales of the underlying quantizer. It has the number of
elements that matches the corresponding dimensions (from q_per_channel_axis) of
the tensor.
""")

add_docstr_all('q_per_channel_zero_points',
               r"""
q_per_channel_zero_points() -> Tensor

Given a Tensor quantized by linear (affine) per-channel quantization,
returns a tensor of zero_points of the underlying quantizer. It has the number of
elements that matches the corresponding dimensions (from q_per_channel_axis) of
the tensor.
""")

add_docstr_all('q_per_channel_axis',
               r"""
q_per_channel_axis() -> int

Given a Tensor quantized by linear (affine) per-channel quantization,
returns the index of dimension on which per-channel quantization is applied.
""")

add_docstr_all('random_',
               r"""
random_(from=0, to=None, *, generator=None) -> Tensor

Fills :attr:`self` tensor with numbers sampled from the discrete uniform
distribution over ``[from, to - 1]``. If not specified, the values are usually
only bounded by :attr:`self` tensor's data type. However, for floating point
types, if unspecified, range will be ``[0, 2^mantissa]`` to ensure that every
value is representable. For example, `torch.tensor(1, dtype=torch.double).random_()`
will be uniform in ``[0, 2^53]``.
""")

add_docstr_all('rad2deg',
               r"""
rad2deg() -> Tensor

See :func:`torch.rad2deg`
""")

add_docstr_all('rad2deg_',
               r"""
rad2deg_() -> Tensor

In-place version of :meth:`~Tensor.rad2deg`
""")

add_docstr_all('deg2rad',
               r"""
deg2rad() -> Tensor

See :func:`torch.deg2rad`
""")

add_docstr_all('deg2rad_',
               r"""
deg2rad_() -> Tensor

In-place version of :meth:`~Tensor.deg2rad`
""")

add_docstr_all('ravel',
               r"""
ravel() -> Tensor

see :func:`torch.ravel`
""")

add_docstr_all('reciprocal',
               r"""
reciprocal() -> Tensor

See :func:`torch.reciprocal`
""")

add_docstr_all('reciprocal_',
               r"""
reciprocal_() -> Tensor

In-place version of :meth:`~Tensor.reciprocal`
""")

add_docstr_all('record_stream',
               r"""
record_stream(stream)

Ensures that the tensor memory is not reused for another tensor until all
current work queued on :attr:`stream` are complete.

.. note::

    The caching allocator is aware of only the stream where a tensor was
    allocated. Due to the awareness, it already correctly manages the life
    cycle of tensors on only one stream. But if a tensor is used on a stream
    different from the stream of origin, the allocator might reuse the memory
    unexpectedly. Calling this method lets the allocator know which streams
    have used the tensor.

""")

add_docstr_all('remainder',
               r"""
remainder(divisor) -> Tensor

See :func:`torch.remainder`
""")

add_docstr_all('remainder_',
               r"""
remainder_(divisor) -> Tensor

In-place version of :meth:`~Tensor.remainder`
""")

add_docstr_all('renorm',
               r"""
renorm(p, dim, maxnorm) -> Tensor

See :func:`torch.renorm`
""")

add_docstr_all('renorm_',
               r"""
renorm_(p, dim, maxnorm) -> Tensor

In-place version of :meth:`~Tensor.renorm`
""")

add_docstr_all('repeat',
               r"""
repeat(*sizes) -> Tensor

Repeats this tensor along the specified dimensions.

Unlike :meth:`~Tensor.expand`, this function copies the tensor's data.

.. warning::

    :meth:`~Tensor.repeat` behaves differently from
    `numpy.repeat <https://docs.scipy.org/doc/numpy/reference/generated/numpy.repeat.html>`_,
    but is more similar to
    `numpy.tile <https://docs.scipy.org/doc/numpy/reference/generated/numpy.tile.html>`_.
    For the operator similar to `numpy.repeat`, see :func:`torch.repeat_interleave`.

Args:
    sizes (torch.Size or int...): The number of times to repeat this tensor along each
        dimension

Example::

    >>> x = torch.tensor([1, 2, 3])
    >>> x.repeat(4, 2)
    tensor([[ 1,  2,  3,  1,  2,  3],
            [ 1,  2,  3,  1,  2,  3],
            [ 1,  2,  3,  1,  2,  3],
            [ 1,  2,  3,  1,  2,  3]])
    >>> x.repeat(4, 2, 1).size()
    torch.Size([4, 2, 3])
""")

add_docstr_all('repeat_interleave',
               r"""
repeat_interleave(repeats, dim=None, *, output_size=None) -> Tensor

See :func:`torch.repeat_interleave`.
""")

add_docstr_all('requires_grad_',
               r"""
requires_grad_(requires_grad=True) -> Tensor

Change if autograd should record operations on this tensor: sets this tensor's
:attr:`requires_grad` attribute in-place. Returns this tensor.

:func:`requires_grad_`'s main use case is to tell autograd to begin recording
operations on a Tensor ``tensor``. If ``tensor`` has ``requires_grad=False``
(because it was obtained through a DataLoader, or required preprocessing or
initialization), ``tensor.requires_grad_()`` makes it so that autograd will
begin to record operations on ``tensor``.

Args:
    requires_grad (bool): If autograd should record operations on this tensor.
        Default: ``True``.

Example::

    >>> # Let's say we want to preprocess some saved weights and use
    >>> # the result as new weights.
    >>> saved_weights = [0.1, 0.2, 0.3, 0.25]
    >>> loaded_weights = torch.tensor(saved_weights)
    >>> weights = preprocess(loaded_weights)  # some function
    >>> weights
    tensor([-0.5503,  0.4926, -2.1158, -0.8303])

    >>> # Now, start to record operations done to weights
    >>> weights.requires_grad_()
    >>> out = weights.pow(2).sum()
    >>> out.backward()
    >>> weights.grad
    tensor([-1.1007,  0.9853, -4.2316, -1.6606])

""")

add_docstr_all('reshape',
               r"""
reshape(*shape) -> Tensor

Returns a tensor with the same data and number of elements as :attr:`self`
but with the specified shape. This method returns a view if :attr:`shape` is
compatible with the current shape. See :meth:`torch.Tensor.view` on when it is
possible to return a view.

See :func:`torch.reshape`

Args:
    shape (tuple of ints or int...): the desired shape

""")

add_docstr_all('reshape_as',
               r"""
reshape_as(other) -> Tensor

Returns this tensor as the same shape as :attr:`other`.
``self.reshape_as(other)`` is equivalent to ``self.reshape(other.sizes())``.
This method returns a view if ``other.sizes()`` is compatible with the current
shape. See :meth:`torch.Tensor.view` on when it is possible to return a view.

Please see :meth:`reshape` for more information about ``reshape``.

Args:
    other (:class:`torch.Tensor`): The result tensor has the same shape
        as :attr:`other`.
""")

add_docstr_all('resize_',
               r"""
resize_(*sizes, memory_format=torch.contiguous_format) -> Tensor

Resizes :attr:`self` tensor to the specified size. If the number of elements is
larger than the current storage size, then the underlying storage is resized
to fit the new number of elements. If the number of elements is smaller, the
underlying storage is not changed. Existing elements are preserved but any new
memory is uninitialized.

.. warning::

    This is a low-level method. The storage is reinterpreted as C-contiguous,
    ignoring the current strides (unless the target size equals the current
    size, in which case the tensor is left unchanged). For most purposes, you
    will instead want to use :meth:`~Tensor.view()`, which checks for
    contiguity, or :meth:`~Tensor.reshape()`, which copies data if needed. To
    change the size in-place with custom strides, see :meth:`~Tensor.set_()`.

Args:
    sizes (torch.Size or int...): the desired size
    memory_format (:class:`torch.memory_format`, optional): the desired memory format of
        Tensor. Default: ``torch.contiguous_format``. Note that memory format of
        :attr:`self` is going to be unaffected if ``self.size()`` matches ``sizes``.

Example::

    >>> x = torch.tensor([[1, 2], [3, 4], [5, 6]])
    >>> x.resize_(2, 2)
    tensor([[ 1,  2],
            [ 3,  4]])
""")

add_docstr_all('resize_as_',
               r"""
resize_as_(tensor, memory_format=torch.contiguous_format) -> Tensor

Resizes the :attr:`self` tensor to be the same size as the specified
:attr:`tensor`. This is equivalent to ``self.resize_(tensor.size())``.

Args:
    memory_format (:class:`torch.memory_format`, optional): the desired memory format of
        Tensor. Default: ``torch.contiguous_format``. Note that memory format of
        :attr:`self` is going to be unaffected if ``self.size()`` matches ``tensor.size()``.

""")

add_docstr_all('rot90',
               r"""
rot90(k, dims) -> Tensor

See :func:`torch.rot90`
""")

add_docstr_all('round',
               r"""
round(decimals=0) -> Tensor

See :func:`torch.round`
""")

add_docstr_all('round_',
               r"""
round_(decimals=0) -> Tensor

In-place version of :meth:`~Tensor.round`
""")

add_docstr_all('rsqrt',
               r"""
rsqrt() -> Tensor

See :func:`torch.rsqrt`
""")

add_docstr_all('rsqrt_',
               r"""
rsqrt_() -> Tensor

In-place version of :meth:`~Tensor.rsqrt`
""")

add_docstr_all('scatter_',
               r"""
scatter_(dim, index, src, reduce=None) -> Tensor

Writes all values from the tensor :attr:`src` into :attr:`self` at the indices
specified in the :attr:`index` tensor. For each value in :attr:`src`, its output
index is specified by its index in :attr:`src` for ``dimension != dim`` and by
the corresponding value in :attr:`index` for ``dimension = dim``.

For a 3-D tensor, :attr:`self` is updated as::

    self[index[i][j][k]][j][k] = src[i][j][k]  # if dim == 0
    self[i][index[i][j][k]][k] = src[i][j][k]  # if dim == 1
    self[i][j][index[i][j][k]] = src[i][j][k]  # if dim == 2

This is the reverse operation of the manner described in :meth:`~Tensor.gather`.

:attr:`self`, :attr:`index` and :attr:`src` (if it is a Tensor) should all have
the same number of dimensions. It is also required that
``index.size(d) <= src.size(d)`` for all dimensions ``d``, and that
``index.size(d) <= self.size(d)`` for all dimensions ``d != dim``.
Note that ``index`` and ``src`` do not broadcast.

Moreover, as for :meth:`~Tensor.gather`, the values of :attr:`index` must be
between ``0`` and ``self.size(dim) - 1`` inclusive.

.. warning::

    When indices are not unique, the behavior is non-deterministic (one of the
    values from ``src`` will be picked arbitrarily) and the gradient will be
    incorrect (it will be propagated to all locations in the source that
    correspond to the same index)!

.. note::

    The backward pass is implemented only for ``src.shape == index.shape``.

Additionally accepts an optional :attr:`reduce` argument that allows
specification of an optional reduction operation, which is applied to all
values in the tensor :attr:`src` into :attr:`self` at the indicies
specified in the :attr:`index`. For each value in :attr:`src`, the reduction
operation is applied to an index in :attr:`self` which is specified by
its index in :attr:`src` for ``dimension != dim`` and by the corresponding
value in :attr:`index` for ``dimension = dim``.

Given a 3-D tensor and reduction using the multiplication operation, :attr:`self`
is updated as::

    self[index[i][j][k]][j][k] *= src[i][j][k]  # if dim == 0
    self[i][index[i][j][k]][k] *= src[i][j][k]  # if dim == 1
    self[i][j][index[i][j][k]] *= src[i][j][k]  # if dim == 2

Reducing with the addition operation is the same as using
:meth:`~torch.Tensor.scatter_add_`.

Args:
    dim (int): the axis along which to index
    index (LongTensor): the indices of elements to scatter, can be either empty
        or of the same dimensionality as ``src``. When empty, the operation
        returns ``self`` unchanged.
    src (Tensor or float): the source element(s) to scatter.
    reduce (str, optional): reduction operation to apply, can be either
        ``'add'`` or ``'multiply'``.

Example::

    >>> src = torch.arange(1, 11).reshape((2, 5))
    >>> src
    tensor([[ 1,  2,  3,  4,  5],
            [ 6,  7,  8,  9, 10]])
    >>> index = torch.tensor([[0, 1, 2, 0]])
    >>> torch.zeros(3, 5, dtype=src.dtype).scatter_(0, index, src)
    tensor([[1, 0, 0, 4, 0],
            [0, 2, 0, 0, 0],
            [0, 0, 3, 0, 0]])
    >>> index = torch.tensor([[0, 1, 2], [0, 1, 4]])
    >>> torch.zeros(3, 5, dtype=src.dtype).scatter_(1, index, src)
    tensor([[1, 2, 3, 0, 0],
            [6, 7, 0, 0, 8],
            [0, 0, 0, 0, 0]])

    >>> torch.full((2, 4), 2.).scatter_(1, torch.tensor([[2], [3]]),
    ...            1.23, reduce='multiply')
    tensor([[2.0000, 2.0000, 2.4600, 2.0000],
            [2.0000, 2.0000, 2.0000, 2.4600]])
    >>> torch.full((2, 4), 2.).scatter_(1, torch.tensor([[2], [3]]),
    ...            1.23, reduce='add')
    tensor([[2.0000, 2.0000, 3.2300, 2.0000],
            [2.0000, 2.0000, 2.0000, 3.2300]])

""")

add_docstr_all('scatter_add_',
               r"""
scatter_add_(dim, index, src) -> Tensor

Adds all values from the tensor :attr:`other` into :attr:`self` at the indices
specified in the :attr:`index` tensor in a similar fashion as
:meth:`~torch.Tensor.scatter_`. For each value in :attr:`src`, it is added to
an index in :attr:`self` which is specified by its index in :attr:`src`
for ``dimension != dim`` and by the corresponding value in :attr:`index` for
``dimension = dim``.

For a 3-D tensor, :attr:`self` is updated as::

    self[index[i][j][k]][j][k] += src[i][j][k]  # if dim == 0
    self[i][index[i][j][k]][k] += src[i][j][k]  # if dim == 1
    self[i][j][index[i][j][k]] += src[i][j][k]  # if dim == 2

:attr:`self`, :attr:`index` and :attr:`src` should have same number of
dimensions. It is also required that ``index.size(d) <= src.size(d)`` for all
dimensions ``d``, and that ``index.size(d) <= self.size(d)`` for all dimensions
``d != dim``. Note that ``index`` and ``src`` do not broadcast.

Note:
    {forward_reproducibility_note}

.. note::

    The backward pass is implemented only for ``src.shape == index.shape``.

Args:
    dim (int): the axis along which to index
    index (LongTensor): the indices of elements to scatter and add, can be
        either empty or of the same dimensionality as ``src``. When empty, the
        operation returns ``self`` unchanged.
    src (Tensor): the source elements to scatter and add

Example::

    >>> src = torch.ones((2, 5))
    >>> index = torch.tensor([[0, 1, 2, 0, 0]])
    >>> torch.zeros(3, 5, dtype=src.dtype).scatter_add_(0, index, src)
    tensor([[1., 0., 0., 1., 1.],
            [0., 1., 0., 0., 0.],
            [0., 0., 1., 0., 0.]])
    >>> index = torch.tensor([[0, 1, 2, 0, 0], [0, 1, 2, 2, 2]])
    >>> torch.zeros(3, 5, dtype=src.dtype).scatter_add_(0, index, src)
    tensor([[2., 0., 0., 1., 1.],
            [0., 2., 0., 0., 0.],
            [0., 0., 2., 1., 1.]])

""".format(**reproducibility_notes))

add_docstr_all('scatter_reduce_', r"""
scatter_reduce_(dim, index, src, reduce, *, include_self=True) -> Tensor

Reduces all values from the :attr:`src` tensor to the indices specified in
the :attr:`index` tensor in the :attr:`self` tensor using the applied reduction
defined via the :attr:`reduce` argument (:obj:`"sum"`, :obj:`"prod"`, :obj:`"mean"`,
:obj:`"amax"`, :obj:`"amin"`). For each value in :attr:`src`, it is reduced to an
index in :attr:`self` which is specified by its index in :attr:`src` for
``dimension != dim`` and by the corresponding value in :attr:`index` for
``dimension = dim``. If :obj:`include_self="True"`, the values in the :attr:`self`
tensor are included in the reduction.

:attr:`self`, :attr:`index` and :attr:`src` should all have
the same number of dimensions. It is also required that
``index.size(d) <= src.size(d)`` for all dimensions ``d``, and that
``index.size(d) <= self.size(d)`` for all dimensions ``d != dim``.
Note that ``index`` and ``src`` do not broadcast.

For a 3-D tensor with :obj:`reduce="sum"` and :obj:`include_self=True` the
output is given as::

    self[index[i][j][k]][j][k] += src[i][j][k]  # if dim == 0
    self[i][index[i][j][k]][k] += src[i][j][k]  # if dim == 1
    self[i][j][index[i][j][k]] += src[i][j][k]  # if dim == 2

Note:
    {forward_reproducibility_note}

.. note::

    The backward pass is implemented only for ``src.shape == index.shape``.

.. warning::

    This function is in beta and may change in the near future.

Args:
    dim (int): the axis along which to index
    index (LongTensor): the indices of elements to scatter and reduce.
    src (Tensor): the source elements to scatter and reduce
    reduce (str): the reduction operation to apply for non-unique indices
        (:obj:`"sum"`, :obj:`"prod"`, :obj:`"mean"`, :obj:`"amax"`, :obj:`"amin"`)
    include_self (bool): whether elements from the :attr:`self` tensor are
        included in the reduction

Example::

    >>> src = torch.tensor([1., 2., 3., 4., 5., 6.])
    >>> index = torch.tensor([0, 1, 0, 1, 2, 1])
    >>> input = torch.tensor([1., 2., 3., 4.])
    >>> input.scatter_reduce(0, index, src, reduce="sum")
    tensor([5., 14., 8., 4.])
    >>> input.scatter_reduce(0, index, src, reduce="sum", include_self=False)
    tensor([4., 12., 5., 4.])
    >>> input2 = torch.tensor([5., 4., 3., 2.])
    >>> input2.scatter_reduce(0, index, src, reduce="amax")
    tensor([5., 6., 5., 2.])
    >>> input2.scatter_reduce(0, index, src, reduce="amax", include_self=False)
    tensor([3., 6., 5., 2.])


""".format(**reproducibility_notes))

add_docstr_all('select',
               r"""
select(dim, index) -> Tensor

See :func:`torch.select`
""")

add_docstr_all('select_scatter',
               r"""
select_scatter(src, dim, index) -> Tensor

See :func:`torch.select_scatter`
""")

add_docstr_all('slice_scatter',
               r"""
slice_scatter(src, dim=0, start=None, end=None, step=1) -> Tensor

See :func:`torch.slice_scatter`
""")

add_docstr_all('set_',
               r"""
set_(source=None, storage_offset=0, size=None, stride=None) -> Tensor

Sets the underlying storage, size, and strides. If :attr:`source` is a tensor,
:attr:`self` tensor will share the same storage and have the same size and
strides as :attr:`source`. Changes to elements in one tensor will be reflected
in the other.

If :attr:`source` is a :class:`~torch.Storage`, the method sets the underlying
storage, offset, size, and stride.

Args:
    source (Tensor or Storage): the tensor or storage to use
    storage_offset (int, optional): the offset in the storage
    size (torch.Size, optional): the desired size. Defaults to the size of the source.
    stride (tuple, optional): the desired stride. Defaults to C-contiguous strides.
""")

add_docstr_all('sigmoid',
               r"""
sigmoid() -> Tensor

See :func:`torch.sigmoid`
""")

add_docstr_all('sigmoid_',
               r"""
sigmoid_() -> Tensor

In-place version of :meth:`~Tensor.sigmoid`
""")

add_docstr_all('logit',
               r"""
logit() -> Tensor

See :func:`torch.logit`
""")

add_docstr_all('logit_',
               r"""
logit_() -> Tensor

In-place version of :meth:`~Tensor.logit`
""")

add_docstr_all('sign',
               r"""
sign() -> Tensor

See :func:`torch.sign`
""")

add_docstr_all('sign_',
               r"""
sign_() -> Tensor

In-place version of :meth:`~Tensor.sign`
""")

add_docstr_all('signbit',
               r"""
signbit() -> Tensor

See :func:`torch.signbit`
""")

add_docstr_all('sgn',
               r"""
sgn() -> Tensor

See :func:`torch.sgn`
""")

add_docstr_all('sgn_',
               r"""
sgn_() -> Tensor

In-place version of :meth:`~Tensor.sgn`
""")

add_docstr_all('sin',
               r"""
sin() -> Tensor

See :func:`torch.sin`
""")

add_docstr_all('sin_',
               r"""
sin_() -> Tensor

In-place version of :meth:`~Tensor.sin`
""")

add_docstr_all('sinc',
               r"""
sinc() -> Tensor

See :func:`torch.sinc`
""")

add_docstr_all('sinc_',
               r"""
sinc_() -> Tensor

In-place version of :meth:`~Tensor.sinc`
""")

add_docstr_all('sinh',
               r"""
sinh() -> Tensor

See :func:`torch.sinh`
""")

add_docstr_all('sinh_',
               r"""
sinh_() -> Tensor

In-place version of :meth:`~Tensor.sinh`
""")

add_docstr_all('size',
               r"""
size(dim=None) -> torch.Size or int
<<<<<<< HEAD

Returns the size of the :attr:`self` tensor. If ``dim`` is not specified,
the returned value is a :class:`torch.Size`, a subclass of :class:`tuple`.
If ``dim`` is specified, returns an int holding the size of that dimension.

=======

Returns the size of the :attr:`self` tensor. If ``dim`` is not specified,
the returned value is a :class:`torch.Size`, a subclass of :class:`tuple`.
If ``dim`` is specified, returns an int holding the size of that dimension.

>>>>>>> 8d93f6b4
Args:
  dim (int, optional): The dimension for which to retrieve the size.

Example::

    >>> t = torch.empty(3, 4, 5)
    >>> t.size()
    torch.Size([3, 4, 5])
    >>> t.size(dim=1)
    4

""")

add_docstr_all('sort',
               r"""
sort(dim=-1, descending=False) -> (Tensor, LongTensor)

See :func:`torch.sort`
""")

add_docstr_all('msort',
               r"""
msort() -> Tensor

See :func:`torch.msort`
""")

add_docstr_all('argsort',
               r"""
argsort(dim=-1, descending=False) -> LongTensor

See :func:`torch.argsort`
""")

add_docstr_all('sparse_dim',
               r"""
sparse_dim() -> int

Return the number of sparse dimensions in a :ref:`sparse tensor <sparse-docs>` :attr:`self`.

.. warning::
  Throws an error if :attr:`self` is not a sparse tensor.

See also :meth:`Tensor.dense_dim` and :ref:`hybrid tensors <sparse-hybrid-coo-docs>`.
""")

add_docstr_all('sparse_resize_',
               r"""
sparse_resize_(size, sparse_dim, dense_dim) -> Tensor

Resizes :attr:`self` :ref:`sparse tensor <sparse-docs>` to the desired
size and the number of sparse and dense dimensions.

.. note::
  If the number of specified elements in :attr:`self` is zero, then
  :attr:`size`, :attr:`sparse_dim`, and :attr:`dense_dim` can be any
  size and positive integers such that ``len(size) == sparse_dim +
  dense_dim``.

  If :attr:`self` specifies one or more elements, however, then each
  dimension in :attr:`size` must not be smaller than the corresponding
  dimension of :attr:`self`, :attr:`sparse_dim` must equal the number
  of sparse dimensions in :attr:`self`, and :attr:`dense_dim` must
  equal the number of dense dimensions in :attr:`self`.

.. warning::
  Throws an error if :attr:`self` is not a sparse tensor.

Args:
    size (torch.Size): the desired size. If :attr:`self` is non-empty
      sparse tensor, the desired size cannot be smaller than the
      original size.
    sparse_dim (int): the number of sparse dimensions
    dense_dim (int): the number of dense dimensions
""")

add_docstr_all('sparse_resize_and_clear_',
               r"""
sparse_resize_and_clear_(size, sparse_dim, dense_dim) -> Tensor

Removes all specified elements from a :ref:`sparse tensor
<sparse-docs>` :attr:`self` and resizes :attr:`self` to the desired
size and the number of sparse and dense dimensions.

.. warning:
  Throws an error if :attr:`self` is not a sparse tensor.

Args:
    size (torch.Size): the desired size.
    sparse_dim (int): the number of sparse dimensions
    dense_dim (int): the number of dense dimensions
""")

add_docstr_all('sqrt',
               r"""
sqrt() -> Tensor

See :func:`torch.sqrt`
""")

add_docstr_all('sqrt_',
               r"""
sqrt_() -> Tensor

In-place version of :meth:`~Tensor.sqrt`
""")

add_docstr_all('square',
               r"""
square() -> Tensor

See :func:`torch.square`
""")

add_docstr_all('square_',
               r"""
square_() -> Tensor

In-place version of :meth:`~Tensor.square`
""")

add_docstr_all('squeeze',
               r"""
squeeze(dim=None) -> Tensor

See :func:`torch.squeeze`
""")

add_docstr_all('squeeze_',
               r"""
squeeze_(dim=None) -> Tensor

In-place version of :meth:`~Tensor.squeeze`
""")

add_docstr_all('std',
               r"""
std(dim, unbiased=True, keepdim=False) -> Tensor

See :func:`torch.std`

.. function:: std(unbiased=True) -> Tensor
   :noindex:

See :func:`torch.std`
""")

add_docstr_all('storage_offset',
               r"""
storage_offset() -> int

Returns :attr:`self` tensor's offset in the underlying storage in terms of
number of storage elements (not bytes).

Example::

    >>> x = torch.tensor([1, 2, 3, 4, 5])
    >>> x.storage_offset()
    0
    >>> x[3:].storage_offset()
    3

""")

add_docstr_all('stride',
               r"""
stride(dim) -> tuple or int

Returns the stride of :attr:`self` tensor.

Stride is the jump necessary to go from one element to the next one in the
specified dimension :attr:`dim`. A tuple of all strides is returned when no
argument is passed in. Otherwise, an integer value is returned as the stride in
the particular dimension :attr:`dim`.

Args:
    dim (int, optional): the desired dimension in which stride is required

Example::

    >>> x = torch.tensor([[1, 2, 3, 4, 5], [6, 7, 8, 9, 10]])
    >>> x.stride()
    (5, 1)
    >>> x.stride(0)
    5
    >>> x.stride(-1)
    1

""")

add_docstr_all('sub', r"""
sub(other, *, alpha=1) -> Tensor

See :func:`torch.sub`.
""")

add_docstr_all('sub_',
               r"""
sub_(other, *, alpha=1) -> Tensor

In-place version of :meth:`~Tensor.sub`
""")

add_docstr_all('subtract', r"""
subtract(other, *, alpha=1) -> Tensor

See :func:`torch.subtract`.
""")

add_docstr_all('subtract_', r"""
subtract_(other, *, alpha=1) -> Tensor

In-place version of :meth:`~Tensor.subtract`.
""")

add_docstr_all('sum',
               r"""
sum(dim=None, keepdim=False, dtype=None) -> Tensor

See :func:`torch.sum`
""")

add_docstr_all('nansum',
               r"""
nansum(dim=None, keepdim=False, dtype=None) -> Tensor

See :func:`torch.nansum`
""")

add_docstr_all('svd',
               r"""
svd(some=True, compute_uv=True) -> (Tensor, Tensor, Tensor)

See :func:`torch.svd`
""")

add_docstr_all('symeig',
               r"""
symeig(eigenvectors=False, upper=True) -> (Tensor, Tensor)

See :func:`torch.symeig`
""")

add_docstr_all('swapdims', r"""
swapdims(dim0, dim1) -> Tensor

See :func:`torch.swapdims`
""")

add_docstr_all('swapdims_',
               r"""
swapdims_(dim0, dim1) -> Tensor

In-place version of :meth:`~Tensor.swapdims`
""")

add_docstr_all('swapaxes', r"""
swapaxes(axis0, axis1) -> Tensor

See :func:`torch.swapaxes`
""")

add_docstr_all('swapaxes_', r"""
swapaxes_(axis0, axis1) -> Tensor

In-place version of :meth:`~Tensor.swapaxes`
""")

add_docstr_all('t',
               r"""
t() -> Tensor

See :func:`torch.t`
""")

add_docstr_all('t_',
               r"""
t_() -> Tensor

In-place version of :meth:`~Tensor.t`
""")

add_docstr_all('tile',
               r"""
tile(*reps) -> Tensor

See :func:`torch.tile`
""")

add_docstr_all('to',
               r"""
to(*args, **kwargs) -> Tensor

Performs Tensor dtype and/or device conversion. A :class:`torch.dtype` and :class:`torch.device` are
inferred from the arguments of ``self.to(*args, **kwargs)``.

.. note::

    If the ``self`` Tensor already
    has the correct :class:`torch.dtype` and :class:`torch.device`, then ``self`` is returned.
    Otherwise, the returned tensor is a copy of ``self`` with the desired
    :class:`torch.dtype` and :class:`torch.device`.

Here are the ways to call ``to``:

.. method:: to(dtype, non_blocking=False, copy=False, memory_format=torch.preserve_format) -> Tensor
   :noindex:

    Returns a Tensor with the specified :attr:`dtype`

    Args:
        {memory_format}

.. method:: to(device=None, dtype=None, non_blocking=False, copy=False, memory_format=torch.preserve_format) -> Tensor
   :noindex:

    Returns a Tensor with the specified :attr:`device` and (optional)
    :attr:`dtype`. If :attr:`dtype` is ``None`` it is inferred to be ``self.dtype``.
    When :attr:`non_blocking`, tries to convert asynchronously with respect to
    the host if possible, e.g., converting a CPU Tensor with pinned memory to a
    CUDA Tensor.
    When :attr:`copy` is set, a new Tensor is created even when the Tensor
    already matches the desired conversion.

    Args:
        {memory_format}

.. method:: to(other, non_blocking=False, copy=False) -> Tensor
   :noindex:

    Returns a Tensor with same :class:`torch.dtype` and :class:`torch.device` as
    the Tensor :attr:`other`. When :attr:`non_blocking`, tries to convert
    asynchronously with respect to the host if possible, e.g., converting a CPU
    Tensor with pinned memory to a CUDA Tensor.
    When :attr:`copy` is set, a new Tensor is created even when the Tensor
    already matches the desired conversion.

Example::

    >>> tensor = torch.randn(2, 2)  # Initially dtype=float32, device=cpu
    >>> tensor.to(torch.float64)
    tensor([[-0.5044,  0.0005],
            [ 0.3310, -0.0584]], dtype=torch.float64)

    >>> cuda0 = torch.device('cuda:0')
    >>> tensor.to(cuda0)
    tensor([[-0.5044,  0.0005],
            [ 0.3310, -0.0584]], device='cuda:0')

    >>> tensor.to(cuda0, dtype=torch.float64)
    tensor([[-0.5044,  0.0005],
            [ 0.3310, -0.0584]], dtype=torch.float64, device='cuda:0')

    >>> other = torch.randn((), dtype=torch.float64, device=cuda0)
    >>> tensor.to(other, non_blocking=True)
    tensor([[-0.5044,  0.0005],
            [ 0.3310, -0.0584]], dtype=torch.float64, device='cuda:0')
""".format(**common_args))

add_docstr_all('byte',
               r"""
byte(memory_format=torch.preserve_format) -> Tensor

``self.byte()`` is equivalent to ``self.to(torch.uint8)``. See :func:`to`.

Args:
    {memory_format}
""".format(**common_args))

add_docstr_all('bool',
               r"""
bool(memory_format=torch.preserve_format) -> Tensor

``self.bool()`` is equivalent to ``self.to(torch.bool)``. See :func:`to`.

Args:
    {memory_format}
""".format(**common_args))

add_docstr_all('char',
               r"""
char(memory_format=torch.preserve_format) -> Tensor

``self.char()`` is equivalent to ``self.to(torch.int8)``. See :func:`to`.

Args:
    {memory_format}
""".format(**common_args))

add_docstr_all('bfloat16',
               r"""
bfloat16(memory_format=torch.preserve_format) -> Tensor
``self.bfloat16()`` is equivalent to ``self.to(torch.bfloat16)``. See :func:`to`.

Args:
    {memory_format}
""".format(**common_args))

add_docstr_all('double',
               r"""
double(memory_format=torch.preserve_format) -> Tensor

``self.double()`` is equivalent to ``self.to(torch.float64)``. See :func:`to`.

Args:
    {memory_format}
""".format(**common_args))

add_docstr_all('float',
               r"""
float(memory_format=torch.preserve_format) -> Tensor

``self.float()`` is equivalent to ``self.to(torch.float32)``. See :func:`to`.

Args:
    {memory_format}
""".format(**common_args))

add_docstr_all('cdouble',
               r"""
cdouble(memory_format=torch.preserve_format) -> Tensor

``self.cdouble()`` is equivalent to ``self.to(torch.complex128)``. See :func:`to`.

Args:
    {memory_format}
""".format(**common_args))

add_docstr_all('cfloat',
               r"""
cfloat(memory_format=torch.preserve_format) -> Tensor

``self.cfloat()`` is equivalent to ``self.to(torch.complex64)``. See :func:`to`.

Args:
    {memory_format}
""".format(**common_args))

add_docstr_all('chalf',
               r"""
chalf(memory_format=torch.preserve_format) -> Tensor

``self.chalf()`` is equivalent to ``self.to(torch.complex32)``. See :func:`to`.

Args:
     {memory_format}
 """.format(**common_args))

add_docstr_all('half',
               r"""
half(memory_format=torch.preserve_format) -> Tensor

``self.half()`` is equivalent to ``self.to(torch.float16)``. See :func:`to`.

Args:
    {memory_format}
""".format(**common_args))

add_docstr_all('int',
               r"""
int(memory_format=torch.preserve_format) -> Tensor

``self.int()`` is equivalent to ``self.to(torch.int32)``. See :func:`to`.

Args:
    {memory_format}
""".format(**common_args))

add_docstr_all('int_repr',
               r"""
int_repr() -> Tensor

Given a quantized Tensor,
``self.int_repr()`` returns a CPU Tensor with uint8_t as data type that stores the
underlying uint8_t values of the given Tensor.
""")


add_docstr_all('long',
               r"""
long(memory_format=torch.preserve_format) -> Tensor

``self.long()`` is equivalent to ``self.to(torch.int64)``. See :func:`to`.

Args:
    {memory_format}
""".format(**common_args))

add_docstr_all('short',
               r"""
short(memory_format=torch.preserve_format) -> Tensor

``self.short()`` is equivalent to ``self.to(torch.int16)``. See :func:`to`.

Args:
    {memory_format}
""".format(**common_args))

add_docstr_all('take',
               r"""
take(indices) -> Tensor

See :func:`torch.take`
""")

add_docstr_all('take_along_dim',
               r"""
take_along_dim(indices, dim) -> Tensor

See :func:`torch.take_along_dim`
""")

add_docstr_all('tan',
               r"""
tan() -> Tensor

See :func:`torch.tan`
""")

add_docstr_all('tan_',
               r"""
tan_() -> Tensor

In-place version of :meth:`~Tensor.tan`
""")

add_docstr_all('tanh',
               r"""
tanh() -> Tensor

See :func:`torch.tanh`
""")

add_docstr_all('tanh_',
               r"""
tanh_() -> Tensor

In-place version of :meth:`~Tensor.tanh`
""")

add_docstr_all('tolist',
               r"""
tolist() -> list or number

Returns the tensor as a (nested) list. For scalars, a standard
Python number is returned, just like with :meth:`~Tensor.item`.
Tensors are automatically moved to the CPU first if necessary.

This operation is not differentiable.

Examples::

    >>> a = torch.randn(2, 2)
    >>> a.tolist()
    [[0.012766935862600803, 0.5415473580360413],
     [-0.08909505605697632, 0.7729271650314331]]
    >>> a[0,0].tolist()
    0.012766935862600803
""")

add_docstr_all('topk',
               r"""
topk(k, dim=None, largest=True, sorted=True) -> (Tensor, LongTensor)

See :func:`torch.topk`
""")

add_docstr_all('to_dense',
               r"""
to_dense() -> Tensor

Creates a strided copy of :attr:`self`.

.. warning::
  Throws an error if :attr:`self` is a strided tensor.

Example::

    >>> s = torch.sparse_coo_tensor(
    ...        torch.tensor([[1, 1],
    ...                      [0, 2]]),
    ...        torch.tensor([9, 10]),
    ...        size=(3, 3))
    >>> s.to_dense()
    tensor([[ 0,  0,  0],
            [ 9,  0, 10],
            [ 0,  0,  0]])
""")

add_docstr_all('to_sparse',
               r"""
to_sparse(sparseDims) -> Tensor
Returns a sparse copy of the tensor.  PyTorch supports sparse tensors in
:ref:`coordinate format <sparse-coo-docs>`.

Args:
    sparseDims (int, optional): the number of sparse dimensions to include in the new sparse tensor

Example::

    >>> d = torch.tensor([[0, 0, 0], [9, 0, 10], [0, 0, 0]])
    >>> d
    tensor([[ 0,  0,  0],
            [ 9,  0, 10],
            [ 0,  0,  0]])
    >>> d.to_sparse()
    tensor(indices=tensor([[1, 1],
                           [0, 2]]),
           values=tensor([ 9, 10]),
           size=(3, 3), nnz=2, layout=torch.sparse_coo)
    >>> d.to_sparse(1)
    tensor(indices=tensor([[1]]),
           values=tensor([[ 9,  0, 10]]),
           size=(3, 3), nnz=1, layout=torch.sparse_coo)
""")

add_docstr_all('to_sparse_csr',
               r"""
to_sparse_csr() -> Tensor
Convert a tensor to compressed row storage format. Only works with 2D tensors.

Example::

    >>> dense = torch.randn(5, 5)
    >>> sparse = dense.to_sparse_csr()
    >>> sparse._nnz()
    25

""")

add_docstr_all('to_sparse_bsr',
               r"""
to_sparse_bsr(blocksize) -> Tensor
Convert a CSR tensor to a block sparse row (BSR) storage format of given blocksize.

Example::

    >>> dense = torch.randn(10, 10)
    >>> sparse = dense.to_sparse_csr()
    >>> sparse_bsr = sparse.to_sparse_bsr((5, 5))
    >>> sparse_bsr.col_indices()
    tensor([0, 1, 0, 1])

""")

add_docstr_all('to_mkldnn',
               r"""
to_mkldnn() -> Tensor
Returns a copy of the tensor in ``torch.mkldnn`` layout.

""")

add_docstr_all('trace',
               r"""
trace() -> Tensor

See :func:`torch.trace`
""")

add_docstr_all('transpose',
               r"""
transpose(dim0, dim1) -> Tensor

See :func:`torch.transpose`
""")

add_docstr_all('transpose_',
               r"""
transpose_(dim0, dim1) -> Tensor

In-place version of :meth:`~Tensor.transpose`
""")

add_docstr_all('triangular_solve',
               r"""
triangular_solve(A, upper=True, transpose=False, unitriangular=False) -> (Tensor, Tensor)

See :func:`torch.triangular_solve`
""")

add_docstr_all('tril',
               r"""
tril(diagonal=0) -> Tensor

See :func:`torch.tril`
""")

add_docstr_all('tril_',
               r"""
tril_(diagonal=0) -> Tensor

In-place version of :meth:`~Tensor.tril`
""")

add_docstr_all('triu',
               r"""
triu(diagonal=0) -> Tensor

See :func:`torch.triu`
""")

add_docstr_all('triu_',
               r"""
triu_(diagonal=0) -> Tensor

In-place version of :meth:`~Tensor.triu`
""")

add_docstr_all('true_divide',
               r"""
true_divide(value) -> Tensor

See :func:`torch.true_divide`
""")

add_docstr_all('true_divide_',
               r"""
true_divide_(value) -> Tensor

In-place version of :meth:`~Tensor.true_divide_`
""")

add_docstr_all('trunc',
               r"""
trunc() -> Tensor

See :func:`torch.trunc`
""")

add_docstr_all('fix',
               r"""
fix() -> Tensor

See :func:`torch.fix`.
""")

add_docstr_all('trunc_',
               r"""
trunc_() -> Tensor

In-place version of :meth:`~Tensor.trunc`
""")

add_docstr_all('fix_',
               r"""
fix_() -> Tensor

In-place version of :meth:`~Tensor.fix`
""")

add_docstr_all('type',
               r"""
type(dtype=None, non_blocking=False, **kwargs) -> str or Tensor
Returns the type if `dtype` is not provided, else casts this object to
the specified type.

If this is already of the correct type, no copy is performed and the
original object is returned.

Args:
    dtype (dtype or string): The desired type
    non_blocking (bool): If ``True``, and the source is in pinned memory
        and destination is on the GPU or vice versa, the copy is performed
        asynchronously with respect to the host. Otherwise, the argument
        has no effect.
    **kwargs: For compatibility, may contain the key ``async`` in place of
        the ``non_blocking`` argument. The ``async`` arg is deprecated.
""")

add_docstr_all('type_as',
               r"""
type_as(tensor) -> Tensor

Returns this tensor cast to the type of the given tensor.

This is a no-op if the tensor is already of the correct type. This is
equivalent to ``self.type(tensor.type())``

Args:
    tensor (Tensor): the tensor which has the desired type
""")

add_docstr_all('unfold',
               r"""
unfold(dimension, size, step) -> Tensor

Returns a view of the original tensor which contains all slices of size :attr:`size` from
:attr:`self` tensor in the dimension :attr:`dimension`.

Step between two slices is given by :attr:`step`.

If `sizedim` is the size of dimension :attr:`dimension` for :attr:`self`, the size of
dimension :attr:`dimension` in the returned tensor will be
`(sizedim - size) / step + 1`.

An additional dimension of size :attr:`size` is appended in the returned tensor.

Args:
    dimension (int): dimension in which unfolding happens
    size (int): the size of each slice that is unfolded
    step (int): the step between each slice

Example::

    >>> x = torch.arange(1., 8)
    >>> x
    tensor([ 1.,  2.,  3.,  4.,  5.,  6.,  7.])
    >>> x.unfold(0, 2, 1)
    tensor([[ 1.,  2.],
            [ 2.,  3.],
            [ 3.,  4.],
            [ 4.,  5.],
            [ 5.,  6.],
            [ 6.,  7.]])
    >>> x.unfold(0, 2, 2)
    tensor([[ 1.,  2.],
            [ 3.,  4.],
            [ 5.,  6.]])
""")

add_docstr_all('uniform_',
               r"""
uniform_(from=0, to=1) -> Tensor

Fills :attr:`self` tensor with numbers sampled from the continuous uniform
distribution:

.. math::
    P(x) = \dfrac{1}{\text{to} - \text{from}}
""")

add_docstr_all('unsqueeze',
               r"""
unsqueeze(dim) -> Tensor

See :func:`torch.unsqueeze`
""")

add_docstr_all('unsqueeze_',
               r"""
unsqueeze_(dim) -> Tensor

In-place version of :meth:`~Tensor.unsqueeze`
""")

add_docstr_all('var',
               r"""
var(dim, unbiased=True, keepdim=False) -> Tensor

See :func:`torch.var`

.. function:: var(unbiased=True) -> Tensor
   :noindex:

See :func:`torch.var`
""")

add_docstr_all('vdot',
               r"""
vdot(other) -> Tensor

See :func:`torch.vdot`
""")

add_docstr_all('view',
               r"""
view(*shape) -> Tensor

Returns a new tensor with the same data as the :attr:`self` tensor but of a
different :attr:`shape`.

The returned tensor shares the same data and must have the same number
of elements, but may have a different size. For a tensor to be viewed, the new
view size must be compatible with its original size and stride, i.e., each new
view dimension must either be a subspace of an original dimension, or only span
across original dimensions :math:`d, d+1, \dots, d+k` that satisfy the following
contiguity-like condition that :math:`\forall i = d, \dots, d+k-1`,

.. math::

  \text{stride}[i] = \text{stride}[i+1] \times \text{size}[i+1]

Otherwise, it will not be possible to view :attr:`self` tensor as :attr:`shape`
without copying it (e.g., via :meth:`contiguous`). When it is unclear whether a
:meth:`view` can be performed, it is advisable to use :meth:`reshape`, which
returns a view if the shapes are compatible, and copies (equivalent to calling
:meth:`contiguous`) otherwise.

Args:
    shape (torch.Size or int...): the desired size

Example::

    >>> x = torch.randn(4, 4)
    >>> x.size()
    torch.Size([4, 4])
    >>> y = x.view(16)
    >>> y.size()
    torch.Size([16])
    >>> z = x.view(-1, 8)  # the size -1 is inferred from other dimensions
    >>> z.size()
    torch.Size([2, 8])

    >>> a = torch.randn(1, 2, 3, 4)
    >>> a.size()
    torch.Size([1, 2, 3, 4])
    >>> b = a.transpose(1, 2)  # Swaps 2nd and 3rd dimension
    >>> b.size()
    torch.Size([1, 3, 2, 4])
    >>> c = a.view(1, 3, 2, 4)  # Does not change tensor layout in memory
    >>> c.size()
    torch.Size([1, 3, 2, 4])
    >>> torch.equal(b, c)
    False


.. method:: view(dtype) -> Tensor
   :noindex:

Returns a new tensor with the same data as the :attr:`self` tensor but of a
different :attr:`dtype`.

If the element size of :attr:`dtype` is different than that of ``self.dtype``,
then the size of the last dimension of the output will be scaled
proportionally.  For instance, if :attr:`dtype` element size is twice that of
``self.dtype``, then each pair of elements in the last dimension of
:attr:`self` will be combined, and the size of the last dimension of the output
will be half that of :attr:`self`. If :attr:`dtype` element size is half that
of ``self.dtype``, then each element in the last dimension of :attr:`self` will
be split in two, and the size of the last dimension of the output will be
double that of :attr:`self`. For this to be possible, the following conditions
must be true:

    * ``self.dim()`` must be greater than 0.
    * ``self.stride(-1)`` must be 1.

Additionally, if the element size of :attr:`dtype` is greater than that of
``self.dtype``, the following conditions must be true as well:

    * ``self.size(-1)`` must be divisible by the ratio between the element
      sizes of the dtypes.
    * ``self.storage_offset()`` must be divisible by the ratio between the
      element sizes of the dtypes.
    * The strides of all dimensions, except the last dimension, must be
      divisible by the ratio between the element sizes of the dtypes.

If any of the above conditions are not met, an error is thrown.

.. warning::

    This overload is not supported by TorchScript, and using it in a Torchscript
    program will cause undefined behavior.


Args:
    dtype (:class:`torch.dtype`): the desired dtype

Example::

    >>> x = torch.randn(4, 4)
    >>> x
    tensor([[ 0.9482, -0.0310,  1.4999, -0.5316],
            [-0.1520,  0.7472,  0.5617, -0.8649],
            [-2.4724, -0.0334, -0.2976, -0.8499],
            [-0.2109,  1.9913, -0.9607, -0.6123]])
    >>> x.dtype
    torch.float32

    >>> y = x.view(torch.int32)
    >>> y
    tensor([[ 1064483442, -1124191867,  1069546515, -1089989247],
            [-1105482831,  1061112040,  1057999968, -1084397505],
            [-1071760287, -1123489973, -1097310419, -1084649136],
            [-1101533110,  1073668768, -1082790149, -1088634448]],
        dtype=torch.int32)
    >>> y[0, 0] = 1000000000
    >>> x
    tensor([[ 0.0047, -0.0310,  1.4999, -0.5316],
            [-0.1520,  0.7472,  0.5617, -0.8649],
            [-2.4724, -0.0334, -0.2976, -0.8499],
            [-0.2109,  1.9913, -0.9607, -0.6123]])

    >>> x.view(torch.cfloat)
    tensor([[ 0.0047-0.0310j,  1.4999-0.5316j],
            [-0.1520+0.7472j,  0.5617-0.8649j],
            [-2.4724-0.0334j, -0.2976-0.8499j],
            [-0.2109+1.9913j, -0.9607-0.6123j]])
    >>> x.view(torch.cfloat).size()
    torch.Size([4, 2])

    >>> x.view(torch.uint8)
    tensor([[  0, 202, 154,  59, 182, 243, 253, 188, 185, 252, 191,  63, 240,  22,
               8, 191],
            [227, 165,  27, 190, 128,  72,  63,  63, 146, 203,  15,  63,  22, 106,
              93, 191],
            [205,  59,  30, 192, 112, 206,   8, 189,   7,  95, 152, 190,  12, 147,
              89, 191],
            [ 43, 246,  87, 190, 235, 226, 254,  63, 111, 240, 117, 191, 177, 191,
              28, 191]], dtype=torch.uint8)
    >>> x.view(torch.uint8).size()
    torch.Size([4, 16])
""")

add_docstr_all('view_as',
               r"""
view_as(other) -> Tensor

View this tensor as the same size as :attr:`other`.
``self.view_as(other)`` is equivalent to ``self.view(other.size())``.

Please see :meth:`~Tensor.view` for more information about ``view``.

Args:
    other (:class:`torch.Tensor`): The result tensor has the same size
        as :attr:`other`.
""")

add_docstr_all('expand',
               r"""
expand(*sizes) -> Tensor

Returns a new view of the :attr:`self` tensor with singleton dimensions expanded
to a larger size.

Passing -1 as the size for a dimension means not changing the size of
that dimension.

Tensor can be also expanded to a larger number of dimensions, and the
new ones will be appended at the front. For the new dimensions, the
size cannot be set to -1.

Expanding a tensor does not allocate new memory, but only creates a
new view on the existing tensor where a dimension of size one is
expanded to a larger size by setting the ``stride`` to 0. Any dimension
of size 1 can be expanded to an arbitrary value without allocating new
memory.

Args:
    *sizes (torch.Size or int...): the desired expanded size

.. warning::

    More than one element of an expanded tensor may refer to a single
    memory location. As a result, in-place operations (especially ones that
    are vectorized) may result in incorrect behavior. If you need to write
    to the tensors, please clone them first.

Example::

    >>> x = torch.tensor([[1], [2], [3]])
    >>> x.size()
    torch.Size([3, 1])
    >>> x.expand(3, 4)
    tensor([[ 1,  1,  1,  1],
            [ 2,  2,  2,  2],
            [ 3,  3,  3,  3]])
    >>> x.expand(-1, 4)   # -1 means not changing the size of that dimension
    tensor([[ 1,  1,  1,  1],
            [ 2,  2,  2,  2],
            [ 3,  3,  3,  3]])
""")

add_docstr_all('expand_as',
               r"""
expand_as(other) -> Tensor

Expand this tensor to the same size as :attr:`other`.
``self.expand_as(other)`` is equivalent to ``self.expand(other.size())``.

Please see :meth:`~Tensor.expand` for more information about ``expand``.

Args:
    other (:class:`torch.Tensor`): The result tensor has the same size
        as :attr:`other`.
""")

add_docstr_all('sum_to_size',
               r"""
sum_to_size(*size) -> Tensor

Sum ``this`` tensor to :attr:`size`.
:attr:`size` must be broadcastable to ``this`` tensor size.

Args:
    size (int...): a sequence of integers defining the shape of the output tensor.
""")


add_docstr_all('zero_',
               r"""
zero_() -> Tensor

Fills :attr:`self` tensor with zeros.
""")

add_docstr_all('matmul',
               r"""
matmul(tensor2) -> Tensor

See :func:`torch.matmul`
""")

add_docstr_all('chunk',
               r"""
chunk(chunks, dim=0) -> List of Tensors

See :func:`torch.chunk`
""")

add_docstr_all('unsafe_chunk',
               r"""
unsafe_chunk(chunks, dim=0) -> List of Tensors

See :func:`torch.unsafe_chunk`
""")

add_docstr_all('unsafe_split',
               r"""
unsafe_split(split_size, dim=0) -> List of Tensors

See :func:`torch.unsafe_split`
""")

add_docstr_all('tensor_split',
               r"""
tensor_split(indices_or_sections, dim=0) -> List of Tensors

See :func:`torch.tensor_split`
""")

add_docstr_all('hsplit',
               r"""
hsplit(split_size_or_sections) -> List of Tensors

See :func:`torch.hsplit`
""")

add_docstr_all('vsplit',
               r"""
vsplit(split_size_or_sections) -> List of Tensors

See :func:`torch.vsplit`
""")

add_docstr_all('dsplit',
               r"""
dsplit(split_size_or_sections) -> List of Tensors

See :func:`torch.dsplit`
""")

add_docstr_all('stft',
               r"""
stft(frame_length, hop, fft_size=None, return_onesided=True, window=None, pad_end=0) -> Tensor

See :func:`torch.stft`
""")

add_docstr_all('istft',
               r"""
istft(n_fft, hop_length=None, win_length=None, window=None,
 center=True, normalized=False, onesided=True, length=None) -> Tensor

See :func:`torch.istft`
""")

add_docstr_all('det',
               r"""
det() -> Tensor

See :func:`torch.det`
""")

add_docstr_all('where',
               r"""
where(condition, y) -> Tensor

``self.where(condition, y)`` is equivalent to ``torch.where(condition, self, y)``.
See :func:`torch.where`
""")

add_docstr_all('logdet',
               r"""
logdet() -> Tensor

See :func:`torch.logdet`
""")

add_docstr_all('slogdet',
               r"""
slogdet() -> (Tensor, Tensor)

See :func:`torch.slogdet`
""")

add_docstr_all('unbind',
               r"""
unbind(dim=0) -> seq

See :func:`torch.unbind`
""")

add_docstr_all('pin_memory',
               r"""
pin_memory() -> Tensor

Copies the tensor to pinned memory, if it's not already pinned.
""")

add_docstr_all('pinverse',
               r"""
pinverse() -> Tensor

See :func:`torch.pinverse`
""")

add_docstr_all('index_add',
               r"""
index_add(dim, index, source, *, alpha=1) -> Tensor

Out-of-place version of :meth:`torch.Tensor.index_add_`.
""")

add_docstr_all('index_copy',
               r"""
index_copy(dim, index, tensor2) -> Tensor

Out-of-place version of :meth:`torch.Tensor.index_copy_`.
""")

add_docstr_all('index_fill',
               r"""
index_fill(dim, index, value) -> Tensor

Out-of-place version of :meth:`torch.Tensor.index_fill_`.
""")

add_docstr_all('scatter',
               r"""
scatter(dim, index, src) -> Tensor

Out-of-place version of :meth:`torch.Tensor.scatter_`
""")

add_docstr_all('scatter_add',
               r"""
scatter_add(dim, index, src) -> Tensor

Out-of-place version of :meth:`torch.Tensor.scatter_add_`
""")

add_docstr_all('scatter_reduce',
               r"""
scatter_reduce(dim, index, src, reduce, *, include_self=True) -> Tensor

Out-of-place version of :meth:`torch.Tensor.scatter_reduce_`
""")

add_docstr_all('masked_scatter',
               r"""
masked_scatter(mask, tensor) -> Tensor

Out-of-place version of :meth:`torch.Tensor.masked_scatter_`
""")

add_docstr_all('xlogy',
               r"""
xlogy(other) -> Tensor

See :func:`torch.xlogy`
""")

add_docstr_all('xlogy_',
               r"""
xlogy_(other) -> Tensor

In-place version of :meth:`~Tensor.xlogy`
""")

add_docstr_all('masked_fill',
               r"""
masked_fill(mask, value) -> Tensor

Out-of-place version of :meth:`torch.Tensor.masked_fill_`
""")

add_docstr_all('retain_grad',
               r"""
retain_grad() -> None

Enables this Tensor to have their :attr:`grad` populated during
:func:`backward`. This is a no-op for leaf tensors.
""")

add_docstr_all('retains_grad',
               r"""
Is ``True`` if this Tensor is non-leaf and its :attr:`grad` is enabled to be
populated during :func:`backward`, ``False`` otherwise.
""")

add_docstr_all('requires_grad',
               r"""
Is ``True`` if gradients need to be computed for this Tensor, ``False`` otherwise.

.. note::

    The fact that gradients need to be computed for a Tensor do not mean that the :attr:`grad`
    attribute will be populated, see :attr:`is_leaf` for more details.

""")

add_docstr_all('is_leaf',
               r"""
All Tensors that have :attr:`requires_grad` which is ``False`` will be leaf Tensors by convention.

For Tensors that have :attr:`requires_grad` which is ``True``, they will be leaf Tensors if they were
created by the user. This means that they are not the result of an operation and so
:attr:`grad_fn` is None.

Only leaf Tensors will have their :attr:`grad` populated during a call to :func:`backward`.
To get :attr:`grad` populated for non-leaf Tensors, you can use :func:`retain_grad`.

Example::

    >>> a = torch.rand(10, requires_grad=True)
    >>> a.is_leaf
    True
    >>> b = torch.rand(10, requires_grad=True).cuda()
    >>> b.is_leaf
    False
    # b was created by the operation that cast a cpu Tensor into a cuda Tensor
    >>> c = torch.rand(10, requires_grad=True) + 2
    >>> c.is_leaf
    False
    # c was created by the addition operation
    >>> d = torch.rand(10).cuda()
    >>> d.is_leaf
    True
    # d does not require gradients and so has no operation creating it (that is tracked by the autograd engine)
    >>> e = torch.rand(10).cuda().requires_grad_()
    >>> e.is_leaf
    True
    # e requires gradients and has no operations creating it
    >>> f = torch.rand(10, requires_grad=True, device="cuda")
    >>> f.is_leaf
    True
    # f requires grad, has no operation creating it


""")

add_docstr_all('names',
               r"""
Stores names for each of this tensor's dimensions.

``names[idx]`` corresponds to the name of tensor dimension ``idx``.
Names are either a string if the dimension is named or ``None`` if the
dimension is unnamed.

Dimension names may contain characters or underscore. Furthermore, a dimension
name must be a valid Python variable name (i.e., does not start with underscore).

Tensors may not have two named dimensions with the same name.

.. warning::
    The named tensor API is experimental and subject to change.

""")

add_docstr_all('is_cuda',
               r"""
Is ``True`` if the Tensor is stored on the GPU, ``False`` otherwise.
""")

add_docstr_all('is_ipu',
               r"""
Is ``True`` if the Tensor is stored on the IPU, ``False`` otherwise.
""")

add_docstr_all('is_xpu',
               r"""
Is ``True`` if the Tensor is stored on the XPU, ``False`` otherwise.
""")

add_docstr_all('is_quantized',
               r"""
Is ``True`` if the Tensor is quantized, ``False`` otherwise.
""")

add_docstr_all('is_meta',
               r"""
Is ``True`` if the Tensor is a meta tensor, ``False`` otherwise.  Meta tensors
are like normal tensors, but they carry no data.
""")

add_docstr_all('is_mps',
               r"""
Is ``True`` if the Tensor is stored on the MPS device, ``False`` otherwise.
""")

add_docstr_all('is_sparse',
               r"""
Is ``True`` if the Tensor uses sparse storage layout, ``False`` otherwise.
""")

add_docstr_all('is_sparse_csr',
               r"""
Is ``True`` if the Tensor uses sparse CSR storage layout, ``False`` otherwise.
""")

add_docstr_all('device',
               r"""
Is the :class:`torch.device` where this Tensor is.
""")

add_docstr_all('ndim',
               r"""
Alias for :meth:`~Tensor.dim()`
""")

add_docstr_all('T',
               r"""
Returns a view of this tensor with its dimensions reversed.

If ``n`` is the number of dimensions in ``x``,
``x.T`` is equivalent to ``x.permute(n-1, n-2, ..., 0)``.

.. warning::
    The use of :func:`Tensor.T` on tensors of dimension other than 2 to reverse their shape
    is deprecated and it will throw an error in a future release. Consider :attr:`~.Tensor.mT`
    to transpose batches of matrices or `x.permute(*torch.arange(x.ndim - 1, -1, -1))` to reverse
    the dimensions of a tensor.
""")

add_docstr_all('H',
               r"""
Returns a view of a matrix (2-D tensor) conjugated and transposed.

``x.H`` is equivalent to ``x.transpose(0, 1).conj()`` for complex matrices and
``x.transpose(0, 1)`` for real matrices.

.. seealso::

        :attr:`~.Tensor.mH`: An attribute that also works on batches of matrices.
""")

add_docstr_all('mT',
               r"""
Returns a view of this tensor with the last two dimensions transposed.

``x.mT`` is equivalent to ``x.transpose(-2, -1)``.
""")

add_docstr_all('mH',
               r"""
Accessing this property is equivalent to calling :func:`adjoint`.
""")

add_docstr_all('adjoint',
               r"""
adjoint() -> Tensor

Alias for :func:`adjoint`
""")

add_docstr_all('real',
               r"""
Returns a new tensor containing real values of the :attr:`self` tensor for a complex-valued input tensor.
The returned tensor and :attr:`self` share the same underlying storage.

Returns :attr:`self` if :attr:`self` is a real-valued tensor tensor.

Example::
    >>> x=torch.randn(4, dtype=torch.cfloat)
    >>> x
    tensor([(0.3100+0.3553j), (-0.5445-0.7896j), (-1.6492-0.0633j), (-0.0638-0.8119j)])
    >>> x.real
    tensor([ 0.3100, -0.5445, -1.6492, -0.0638])

""")

add_docstr_all('imag',
               r"""
Returns a new tensor containing imaginary values of the :attr:`self` tensor.
The returned tensor and :attr:`self` share the same underlying storage.

.. warning::
    :func:`imag` is only supported for tensors with complex dtypes.

Example::
    >>> x=torch.randn(4, dtype=torch.cfloat)
    >>> x
    tensor([(0.3100+0.3553j), (-0.5445-0.7896j), (-1.6492-0.0633j), (-0.0638-0.8119j)])
    >>> x.imag
    tensor([ 0.3553, -0.7896, -0.0633, -0.8119])

""")

add_docstr_all('as_subclass',
               r"""
as_subclass(cls) -> Tensor

Makes a ``cls`` instance with the same data pointer as ``self``. Changes
in the output mirror changes in ``self``, and the output stays attached
to the autograd graph. ``cls`` must be a subclass of ``Tensor``.
""")

add_docstr_all('crow_indices',
               r"""
crow_indices() -> IntTensor

Returns the tensor containing the compressed row indices of the :attr:`self`
tensor when :attr:`self` is a sparse CSR tensor of layout ``sparse_csr``.
The ``crow_indices`` tensor is strictly of shape (:attr:`self`.size(0) + 1)
and of type ``int32`` or ``int64``. When using MKL routines such as sparse
matrix multiplication, it is necessary to use ``int32`` indexing in order
to avoid downcasting and potentially losing information.

Example::
    >>> csr = torch.eye(5,5).to_sparse_csr()
    >>> csr.crow_indices()
    tensor([0, 1, 2, 3, 4, 5], dtype=torch.int32)

""")

add_docstr_all('col_indices',
               r"""
col_indices() -> IntTensor

Returns the tensor containing the column indices of the :attr:`self`
tensor when :attr:`self` is a sparse CSR tensor of layout ``sparse_csr``.
The ``col_indices`` tensor is strictly of shape (:attr:`self`.nnz())
and of type ``int32`` or ``int64``.  When using MKL routines such as sparse
matrix multiplication, it is necessary to use ``int32`` indexing in order
to avoid downcasting and potentially losing information.

Example::
    >>> csr = torch.eye(5,5).to_sparse_csr()
    >>> csr.col_indices()
    tensor([0, 1, 2, 3, 4], dtype=torch.int32)

""")<|MERGE_RESOLUTION|>--- conflicted
+++ resolved
@@ -1201,25 +1201,11 @@
 
 add_docstr_all('diagonal_scatter',
                r"""
-<<<<<<< HEAD
-diagonal_scatter(src, offset=0, dim1=0, dim2=1) -> Tensor
-=======
 diagonal(src, offset=0, dim1=0, dim2=1) -> Tensor
->>>>>>> 8d93f6b4
 
 See :func:`torch.diagonal_scatter`
 """)
 
-<<<<<<< HEAD
-add_docstr_all('as_strided_scatter',
-               r"""
-as_strided_scatter(src, size, stride, storage_offset=0) -> Tensor
-
-See :func:`torch.as_strided_scatter`
-""")
-
-=======
->>>>>>> 8d93f6b4
 add_docstr_all('fill_diagonal_',
                r"""
 fill_diagonal_(fill_value, wrap=False) -> Tensor
@@ -3690,19 +3676,11 @@
 add_docstr_all('size',
                r"""
 size(dim=None) -> torch.Size or int
-<<<<<<< HEAD
 
 Returns the size of the :attr:`self` tensor. If ``dim`` is not specified,
 the returned value is a :class:`torch.Size`, a subclass of :class:`tuple`.
 If ``dim`` is specified, returns an int holding the size of that dimension.
 
-=======
-
-Returns the size of the :attr:`self` tensor. If ``dim`` is not specified,
-the returned value is a :class:`torch.Size`, a subclass of :class:`tuple`.
-If ``dim`` is specified, returns an int holding the size of that dimension.
-
->>>>>>> 8d93f6b4
 Args:
   dim (int, optional): The dimension for which to retrieve the size.
 
