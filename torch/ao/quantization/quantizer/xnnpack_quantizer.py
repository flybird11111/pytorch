--- conflicted
+++ resolved
@@ -424,9 +424,14 @@
     ) -> None:
         return OP_TO_ANNOTATOR["linear"](gm, quantization_config, filter_fn)
 
-<<<<<<< HEAD
     def _annotate_adaptive_avg_pool2d(
-=======
+        self,
+        gm: torch.fx.GraphModule,
+        quantization_config: QuantizationConfig,
+        filter_fn: Optional[Callable[[Node], bool]] = None,
+    ) -> None:
+        return _OP_TO_ANNOTATOR["adaptive_avg_pool2d"](gm, quantization_config, filter_fn)
+
     # TODO: move this to BoltNNQuantizer?
     def _annotate_gru_io_only(
         self,
@@ -436,77 +441,13 @@
     ) -> None:
         return OP_TO_ANNOTATOR["gru_io_only"](gm, quantization_config, filter_fn)
 
-    def _annotate_maxpool2d(
-        self,
-        gm: torch.fx.GraphModule,
-        quantization_config: QuantizationConfig,
-        filter_fn: Optional[Callable[[Node], bool]] = None,
-    ) -> None:
-        return OP_TO_ANNOTATOR["maxpool2d"](gm, quantization_config, filter_fn)
-
-    # this should be handled by propagation, TODO: remove
-    def _annotate_input_out_obs_sharing_op(
-        self,
-        op: Callable,
-        gm: torch.fx.GraphModule,
-        quantization_config: QuantizationConfig,
-        filter_fn: Optional[Callable[[Node], bool]] = None,
-    ) -> None:
-        module_partitions = get_source_partitions(gm.graph, [op], filter_fn)
-        partitions = list(itertools.chain(*module_partitions.values()))
-        for partition in partitions:
-            io_obs_sharing_node = partition.output_nodes[0]
-            if _is_annotated([io_obs_sharing_node]):
-                continue
-
-            input_act = io_obs_sharing_node.args[0]
-            assert isinstance(input_act, Node)
-
-            # only annotate input output sharing operator
-            # when the output of the input node is annotated
-            if (
-                "quantization_annotation" not in input_act.meta
-                or not input_act.meta["quantization_annotation"]._annotated
-                or input_act.meta["quantization_annotation"].output_qspec is None
-            ):
-                continue
-
-            act_qspec = SharedQuantizationSpec(input_act)
-            io_obs_sharing_node.meta[
-                "quantization_annotation"
-            ] = QuantizationAnnotation(
-                input_qspec_map={
-                    input_act: act_qspec,
-                },
-                output_qspec=act_qspec,
-                _annotated=True,
-            )
-
-    def _annotate_hardtanh(
->>>>>>> 58b749cf
-        self,
-        gm: torch.fx.GraphModule,
-        quantization_config: QuantizationConfig,
-        filter_fn: Optional[Callable[[Node], bool]] = None,
-    ) -> None:
-        return _OP_TO_ANNOTATOR["adaptive_avg_pool2d"](gm, quantization_config, filter_fn)
-
-    # TODO: move this to BoltNNQuantizer?
-    def _annotate_gru_io_only(
-        self,
-        gm: torch.fx.GraphModule,
-        quantization_config: QuantizationConfig,
-        filter_fn: Optional[Callable[[Node], bool]] = None,
-    ) -> None:
-        return _OP_TO_ANNOTATOR["gru_io_only"](gm, quantization_config, filter_fn)
-
     def _annotate_max_pool2d(
         self,
         gm: torch.fx.GraphModule,
         quantization_config: QuantizationConfig,
         filter_fn: Optional[Callable[[Node], bool]] = None,
     ) -> None:
-        return _OP_TO_ANNOTATOR["max_pool2d"](gm, quantization_config, filter_fn)
+        return OP_TO_ANNOTATOR["max_pool2d"](gm, quantization_config, filter_fn)
 
     def _annotate_add_patterns(
         self,
