import torch
from torch.fx import GraphModule
from ..utils import (
    get_aten_graph_module,
    remove_tensor_overload_for_qdq_ops,
    _replace_literals_with_new_placeholders,
    _replace_literals_with_existing_placeholders,
)
from torch.ao.quantization.fx._decomposed import quantized_decomposed_lib  # noqa: F401
from torch.fx.subgraph_rewriter import replace_pattern
from torch._higher_order_ops.out_dtype import out_dtype
from typing import Optional, Callable, Tuple, Any
from dataclasses import dataclass

__all__ = [
    "reference_representation_rewrite",
]

_QUANTIZED_CONV2d_EXAMPLE_INPUTS = (
    torch.randint(-128, 127, (1, 3, 3, 3), dtype=torch.int8),
    torch.randn(1, dtype=torch.float),
    torch.zeros(1, dtype=torch.int),
    torch.tensor([-128], dtype=torch.int),
    torch.tensor([127], dtype=torch.int),
    torch.randint(-128, 127, (1, 3, 3, 3), dtype=torch.int8),
    torch.randn(1, dtype=torch.float),
    torch.zeros(1, dtype=torch.int),
    torch.tensor([-127], dtype=torch.int),
    torch.tensor([127], dtype=torch.int),
    torch.randn(1, dtype=torch.float),
    torch.randn(1, dtype=torch.float),
    torch.zeros(1, dtype=torch.int),
    torch.tensor([-128], dtype=torch.int),
    torch.tensor([127], dtype=torch.int),
)

def _qdq_quantized_conv2d(
    x_i8, x_scale, x_zero_point, x_quant_min, x_quant_max,
    weight_i8, weight_scale, weight_zero_point, weight_quant_min, weight_quant_max,
    bias_fp32,
    out_scale, out_zero_point, out_quant_min, out_quant_max
):
    stride = [1, 1]
    padding = [0, 0]
    dilation = [1, 1]
    transposed = False
    output_padding = [0, 0]
    groups = 1
    x_fp32 = torch.ops.quantized_decomposed.dequantize_per_tensor(
        x_i8, x_scale, x_zero_point, x_quant_min, x_quant_max, torch.int8)
    weight_fp32 = torch.ops.quantized_decomposed.dequantize_per_tensor(
        weight_i8, weight_scale, weight_zero_point, weight_quant_min, weight_quant_max, torch.int8)
    out_fp32 = torch.ops.aten.convolution.default(
        x_fp32, weight_fp32, bias_fp32, stride, padding, dilation, transposed, output_padding, groups)
    out_i8 = torch.ops.quantized_decomposed.quantize_per_tensor(
        out_fp32, out_scale, out_zero_point, out_quant_min, out_quant_max, torch.int8)
    return out_i8

def _reference_quantized_conv2d(
    x_i8, x_scale, x_zero_point, x_quant_min, x_quant_max,
    weight_i8, weight_scale, weight_zero_point, weight_quant_min, weight_quant_max,
    bias_fp32,
    out_scale, out_zero_point, out_quant_min, out_quant_max
):
    stride = [1, 1]
    padding = [0, 0]
    dilation = [1, 1]
    transposed = False
    output_padding = [0, 0]
    groups = 1
    # without using quant_min/max in clamp, the traced graph will not have quant_mi/max args.
    # This results in failure to match the pattern.
    # Therefore, we call a torch.ops.aten.clamp here
    x_i8 = torch.ops.aten.clamp(x_i8, x_quant_min, x_quant_max)
    weight_i8 = torch.ops.aten.clamp(weight_i8, weight_quant_min, weight_quant_max)

    x_i16 = x_i8.to(torch.int16)
    weight_i16 = weight_i8.to(torch.int16)
    # always set bias to None so that the same representation can work for the case
    # no matter if bias_scale == x_scale * weight_scale or not
    acc_i32 = out_dtype(
        torch.ops.aten.convolution.default,
        torch.int32,
        x_i16 - x_zero_point,
        weight_i16 - weight_zero_point,
        None, stride, padding, dilation, transposed, output_padding, groups)
    # TODO: change to mul.Scalar
    # Note: we are quantizing bias with these scales without signal from user, but it might be OK
    bias_scale = x_scale * weight_scale
    bias_i32 = out_dtype(torch.ops.aten.mul.Tensor, torch.int32, bias_fp32, bias_scale / out_scale)
    acc_i32 = acc_i32 + bias_i32
    # TODO: change to mul.Scalar when we make x_scale/weight_scale etc. Scalar values
    acc_i32 = out_dtype(torch.ops.aten.mul.Tensor, torch.int32, acc_i32, x_scale * weight_scale / out_scale) + out_zero_point
    out_i8 = torch.ops.aten.clamp(acc_i32, out_quant_min, out_quant_max).to(torch.int8)
    return out_i8


_QUANTIZED_ADD_OR_ADD_RELU_EXAMPLE_INPUTS = (
    torch.randint(-128, 127, (1, 3, 3, 3), dtype=torch.int8),
    torch.randn(1, dtype=torch.float),
    torch.zeros(1, dtype=torch.int),
    torch.randint(-128, 127, (1, 3, 3, 3), dtype=torch.int8),
    torch.randn(1, dtype=torch.float),
    torch.zeros(1, dtype=torch.int),
    torch.randn(1, dtype=torch.float),
    torch.zeros(1, dtype=torch.int),
    torch.tensor([-128], dtype=torch.int),
    torch.tensor([127], dtype=torch.int),
)

def _qdq_quantized_add_relu(
    x_i8, x_scale, x_zero_point, y_i8, y_scale, y_zero_point,
    out_scale, out_zero_point, quant_min, quant_max
):
    x_fp32 = torch.ops.quantized_decomposed.dequantize_per_tensor(x_i8, x_scale, x_zero_point, quant_min, quant_max, torch.int8)
    y_fp32 = torch.ops.quantized_decomposed.dequantize_per_tensor(y_i8, y_scale, y_zero_point, quant_min, quant_max, torch.int8)
    out_fp32 = x_fp32 + y_fp32
    out_fp32 = torch.ops.aten.relu(out_fp32)
    out_i8 = torch.ops.quantized_decomposed.quantize_per_tensor(
        out_fp32, out_scale, out_zero_point, quant_min, quant_max, torch.int8
    )
    return out_i8

def _reference_quantized_add_relu(
    x_i8, x_scale, x_zero_point, y_i8, y_scale, y_zero_point,
    out_scale, out_zero_point, quant_min, quant_max
):
    """
    See comments for `_reference_quantized_add` for more information on
    how to derive the formula for out_i8 based on x_i8 and y_i8
    """
    x_i32 = x_i8.to(torch.int32)
    y_i32 = y_i8.to(torch.int32)
    # TODO: change this to mul.Scalar?
    x_i32 = out_dtype(torch.ops.aten.mul.Tensor, torch.int32, (x_i32 - x_zero_point), (x_scale / out_scale))
    y_i32 = out_dtype(torch.ops.aten.mul.Tensor, torch.int32, (y_i32 - y_zero_point), (y_scale / out_scale))
    out_i32 = x_i32 + y_i32 + out_zero_point
    # out_i32 = torch.ops.aten.clamp(out_i32, out_zero_point)
    out_i8 = torch.ops.aten.clamp(out_i32, out_zero_point, quant_max).to(torch.int8)
    return out_i8

def _qdq_quantized_add(x_i8, x_scale, x_zero_point, y_i8, y_scale, y_zero_point, out_scale, out_zero_point, quant_min, quant_max):
    x_fp32 = torch.ops.quantized_decomposed.dequantize_per_tensor(x_i8, x_scale, x_zero_point, quant_min, quant_max, torch.int8)
    y_fp32 = torch.ops.quantized_decomposed.dequantize_per_tensor(y_i8, y_scale, y_zero_point, quant_min, quant_max, torch.int8)
    out_fp32 = x_fp32 + y_fp32
    out_i8 = torch.ops.quantized_decomposed.quantize_per_tensor(
        out_fp32, out_scale, out_zero_point, quant_min, quant_max, torch.int8
    )
    return out_i8

def _reference_quantized_add(
    x_i8, x_scale, x_zero_point, y_i8, y_scale, y_zero_point,
    out_scale, out_zero_point, quant_min, quant_max
):
    """
    # How to Derive the formula for out_i8 based on x_i8 and y_i8
    # (since quantized add takes x_i8, y_i8 and their quantization parameters, and produce an out_i8)

    # out_i8 is quantized output, we can write down the formula for it first:
out_i8 = out_f32 / out_scale + out_zero_point           (1)

    # then out_fp32 is computed from x_f32 + y_f32, and the x_fp32 and y_fp32 are the dequantized x_i8 and y_i8
    out_f32 = x_f32 + y_f32           (2)
    x_fp32 = (x_i8 - x_zero_point) * x_scale         (3)
    y_fp32 = (y_i8 - y_zero_point) * y_scale         (4)

    # applying the above fomula to the out_i8 equation we can get the following:
    out_i8 = out_fp32 / out_scale + out_zero_point             # (1)
       = (x_f32 + y_f32) / out_scale + out_zero_point      # applying (2) to substitute out_fp32 with x_fp32 + y_fp32
       = ((x_i8 - x_zero_point) * x_scale + (y_i8 - y_zero_point) * y_scale) / out_scale + out_zero_point  # apply (3) and (4)
    """
    x_i32 = x_i8.to(torch.int32)
    y_i32 = y_i8.to(torch.int32)
    # TODO: use out_dtype op
    x_i32 = torch.round((x_scale / out_scale) * (x_i32 - x_zero_point)).to(torch.int32)
    y_i32 = torch.round((y_scale / out_scale) * (y_i32 - y_zero_point)).to(torch.int32)
    out_i32 = x_i32 + y_i32 + out_zero_point
    quant_min = -128
    quant_max = 127
    out_i8 = torch.ops.aten.clamp(out_i32, quant_min, quant_max).to(torch.int8)
    return out_i8

_QUANTIZED_MAX_POOL2D_EXAMPLE_INPUTS = (
    torch.randint(-128, 127, (1, 3, 3, 3), dtype=torch.int8),
    torch.randn(1, dtype=torch.float),
    torch.zeros(1, dtype=torch.int),
    torch.tensor([-128], dtype=torch.int),
    torch.tensor([127], dtype=torch.int),
    torch.randn(1, dtype=torch.float),
    torch.zeros(1, dtype=torch.int),
    torch.tensor([-128], dtype=torch.int),
    torch.tensor([127], dtype=torch.int),
)

def _qdq_quantized_max_pool2d(
        x_i8, x_scale, x_zero_point, x_quant_min, x_quant_max, out_scale, out_zero_point, out_quant_min, out_quant_max):
    kernel_size = 1
    stride = 1
    padding = 0
    dilation = 1
    ceil_mode = False
    x_fp32 = torch.ops.quantized_decomposed.dequantize_per_tensor(x_i8, x_scale, x_zero_point, x_quant_min, x_quant_max, torch.int8)
    out_fp32, _ = torch.ops.aten.max_pool2d_with_indices.default(x_fp32, kernel_size, stride, padding, dilation, ceil_mode)
    out_i8 = torch.ops.quantized_decomposed.quantize_per_tensor(
        out_fp32, out_scale, out_zero_point, out_quant_min, out_quant_max, torch.int8)
    return out_i8

def _reference_quantized_max_pool2d(
        x_i8, x_scale, x_zero_point, x_quant_min, x_quant_max, out_scale, out_zero_point, out_quant_min, out_quant_max):
    kernel_size = 1
    stride = 1
    padding = 0
    dilation = 1
    ceil_mode = False
    # to preserve x_quant_min, x_quant_max in the graph for pattern matching
    x_i8 = torch.clamp(x_i8, x_quant_min, x_quant_max)
    x_i32 = x_i8.to(torch.int32)
    out_i32, _ = torch.ops.aten.max_pool2d_with_indices.default(
        x_i32 - x_zero_point,
        kernel_size,
        stride,
        padding,
        dilation,
        ceil_mode
    )
    out_fp32 = out_i32 * (x_scale / out_scale) + out_zero_point
    out_fp32 = torch.clamp(out_fp32, out_quant_min, out_quant_max)
    out_i8 = out_fp32.to(torch.int8)
    return out_i8

_QUANTIZED_ADAPTIVE_AVG_POOL2D_EXAMPLE_INPUTS = (
    torch.randint(-128, 127, (1, 3, 3, 3), dtype=torch.int8),
    torch.randn(1, dtype=torch.float),
    torch.zeros(1, dtype=torch.int),
    torch.tensor([-128], dtype=torch.int),
    torch.tensor([127], dtype=torch.int),
    torch.randn(1, dtype=torch.float),
    torch.zeros(1, dtype=torch.int),
    torch.tensor([-128], dtype=torch.int),
    torch.tensor([127], dtype=torch.int),
)

def _qdq_quantized_adaptive_avg_pool2d(
        x_i8, x_scale, x_zero_point, x_quant_min, x_quant_max, out_scale, out_zero_point, out_quant_min, out_quant_max):
    output_size = (3, 3)
    x_fp32 = torch.ops.quantized_decomposed.dequantize_per_tensor(x_i8, x_scale, x_zero_point, x_quant_min, x_quant_max, torch.int8)
    out_fp32 = torch.ops.aten.adaptive_avg_pool2d(x_fp32, output_size)
    out_i8 = torch.ops.quantized_decomposed.quantize_per_tensor(
        out_fp32, out_scale, out_zero_point, out_quant_min, out_quant_max, torch.int8)
    return out_i8

def _reference_quantized_adaptive_avg_pool2d(
        x_i8, x_scale, x_zero_point, x_quant_min, x_quant_max, out_scale, out_zero_point, out_quant_min, out_quant_max):
    output_size = (3, 3)
    x_i8 = torch.clamp(x_i8, x_quant_min, x_quant_max)
    x_i32 = x_i8.to(torch.int32)
    out_i32 = torch.ops.aten.adaptive_avg_pool2d(x_i32, output_size)
    out_fp32 = out_i32 * (x_scale / out_scale) + out_zero_point
    out_fp32 = torch.clamp(out_fp32, out_quant_min, out_quant_max)
    out_i8 = out_fp32.to(torch.int8)
    return out_i8

_QUANTIZE_PER_TENSOR_INT8_EXAMPLE_INPUTS = (
    torch.randn(1, 3, 3, 3, dtype=torch.float),
    torch.randn(1, dtype=torch.float),
    torch.zeros(1, dtype=torch.int),
    torch.tensor([-128], dtype=torch.int),
    torch.tensor([127], dtype=torch.int),
)

def _quantize_per_tensor_int8(x_fp32, scale, zero_point, quant_min, quant_max):
    x = torch.ops.quantized_decomposed.quantize_per_tensor(x_fp32, scale, zero_point, quant_min, quant_max, torch.int8)
    return x

def _reference_quantize_per_tensor_int8(x_fp32, scale, zero_point, quant_min, quant_max):
    # TODO: use out_dtype(mul, ...) here when the op is ready
    x = x_fp32 / scale  # fp32
    # round modes might be different here
    # pytorch is rounding to even, which is also common for most of the backends
    x = torch.round(x)  # fp32
    x = x.to(dtype=torch.int32)  # int32
    x = x + zero_point  # int32
    # clamp works for fp32, int32 and int8 dtypes
    x = torch.clamp(x, quant_min, quant_max)  # int32
    x = x.to(dtype=torch.int8)
    return x

_DEQUANTIZE_PER_TENSOR_INT8_EXAMPLE_INPUTS = (
    torch.randint(-128, 127, (1, 3, 3, 3), dtype=torch.int8),
    torch.randn(1, dtype=torch.float),
    torch.zeros(1, dtype=torch.int),
    torch.tensor([-128], dtype=torch.int),
    torch.tensor([127], dtype=torch.int),
)

def _dequantize_per_tensor_int8(x_i8, scale, zero_point, quant_min, quant_max):
    x_fp32 = torch.ops.quantized_decomposed.dequantize_per_tensor(x_i8, scale, zero_point, quant_min, quant_max, torch.int8)
    return x_fp32

def _reference_dequantize_per_tensor_int8(x_i8, scale, zero_point, quant_min, quant_max):
    # without using quant_min/max in clamp, the traced graph will not have quant_mi/max args.
    # This results in failure to match the pattern.
    # Therefore, we call a torch.ops.aten.clamp here
    x_i8 = torch.ops.aten.clamp(x_i8, quant_min, quant_max)
    # TODO: use out_dtype op
    # note: x_i8.to(torch.int32) does not work here
    # TODO: debug the implementation later when torchdynamo time out issue is resolved
    return ((x_i8.to(torch.float32) - zero_point) * scale).to(dtype=torch.float32)

_QUANTIZE_PER_CHANNEL_INT8_EXAMPLE_INPUTS = (
    torch.randn(1, 3, 3, 3, dtype=torch.float),
    torch.randn(3, dtype=torch.float),
    torch.zeros(3, dtype=torch.int),
    1,
    -128,
    127,
)

def _quantize_per_channel_int8(x_fp32, scales, zero_points, ch_axis, quant_min, quant_max):
    out_i8 = torch.ops.quantized_decomposed.quantize_per_channel(
        x_fp32, scales, zero_points, ch_axis, quant_min, quant_max, torch.int8
    )
    return out_i8

def _reference_quantize_per_channel_int8(x_fp32, scales, zero_points, ch_axis, quant_min, quant_max):
    x_fp32 = torch.transpose(x_fp32, ch_axis, -1)
    out_i32 = torch.ops.aten.clamp(torch.round(x_fp32 / scales).to(torch.int32) + zero_points, quant_min, quant_max)
    out_i32 = torch.transpose(out_i32, ch_axis, -1)
    return out_i32.to(torch.int8)

_DEQUANTIZE_PER_CHANNEL_INT8_EXAMPLE_INPUTS = (
    torch.randint(-128, 127, (1, 3, 3, 3), dtype=torch.int8),
    torch.randn(3, dtype=torch.float),
    torch.zeros(3, dtype=torch.int),
    1,
    -128,
    127,
)

def _dequantize_per_channel_int8(x_i8, scales, zero_points, ch_axis, quant_min, quant_max):
    # the following will be replaced as placeholders
    out_fp32 = torch.ops.quantized_decomposed.dequantize_per_channel(
        x_i8, scales, zero_points, ch_axis, quant_min, quant_max, torch.int8
    )
    return out_fp32

def _reference_dequantize_per_channel_int8(x_i8, scales, zero_points, ch_axis, quant_min, quant_max):
    # the following will be replaced as placeholders
    # in order to preserve the quant_min/quant_max args for pattern matching (e.g. matching for int4 quantized ops)
    # we call a torch.ops.aten.clamp here
    x_i8 = torch.ops.aten.clamp(x_i8, quant_min, quant_max)
    x_i8 = torch.transpose(x_i8, ch_axis, -1)
    x_i32 = x_i8.to(torch.int32)
    out_fp32 = (x_i32 - zero_points).to(torch.float) * scales
    out_fp32 = torch.transpose(out_fp32, ch_axis, -1)
    return out_fp32

def _replace_ph_qdq_per_channel_replacement(gm: torch.fx.GraphModule):
    return _replace_literals_with_existing_placeholders(
        gm,
        exclude_literals=[-1],
        literal_to_ph_idx={1: 3, -128: 4, 127: 5}
    )

@dataclass
class _RewriteInfo:
    """Data needed for rewrite, this includes example inputs, pattern and replacement functions
    and post transformation functions for the exported pattern and replacement GraphModule
    """

    # example inputs used for exporting the pattern into GraphModule
    example_inputs: Tuple[Any, ...]
    pattern: Callable
    replacement: Callable
    # post transformation on the exported pattern and replacement GraphModule
    pattern_post_trans: Optional[Callable[[GraphModule], GraphModule]] = None
    replacement_post_trans: Optional[Callable[[GraphModule], GraphModule]] = None

_REWRITE_INFO_LIST = [
<<<<<<< HEAD
    RewriteInfo(
        _QUANTIZED_CONV2d_EXAMPLE_INPUTS,
        _qdq_quantized_conv2d,
        _reference_quantized_conv2d,
        _replace_literals_with_new_placeholders,
        _replace_literals_with_new_placeholders
    ),
    RewriteInfo(
=======
    _RewriteInfo(
>>>>>>> 28092a7e
        _QUANTIZED_ADD_OR_ADD_RELU_EXAMPLE_INPUTS,
        _qdq_quantized_add_relu,
        _reference_quantized_add_relu
    ),
    _RewriteInfo(
        _QUANTIZED_ADD_OR_ADD_RELU_EXAMPLE_INPUTS,
        _qdq_quantized_add,
        _reference_quantized_add
    ),
    _RewriteInfo(
        _QUANTIZED_MAX_POOL2D_EXAMPLE_INPUTS,
        _qdq_quantized_max_pool2d,
        _reference_quantized_max_pool2d,
        _replace_literals_with_new_placeholders,
        _replace_literals_with_new_placeholders
    ),
    _RewriteInfo(
        _QUANTIZED_ADAPTIVE_AVG_POOL2D_EXAMPLE_INPUTS,
        _qdq_quantized_adaptive_avg_pool2d,
        _reference_quantized_adaptive_avg_pool2d,
        _replace_literals_with_new_placeholders,
        _replace_literals_with_new_placeholders
    ),
    _RewriteInfo(
        _QUANTIZE_PER_TENSOR_INT8_EXAMPLE_INPUTS,
        _quantize_per_tensor_int8,
        _reference_quantize_per_tensor_int8),
    _RewriteInfo(
        _DEQUANTIZE_PER_TENSOR_INT8_EXAMPLE_INPUTS,
        _dequantize_per_tensor_int8,
        _reference_dequantize_per_tensor_int8
    ),
    _RewriteInfo(
        _QUANTIZE_PER_CHANNEL_INT8_EXAMPLE_INPUTS,
        _quantize_per_channel_int8,
        _reference_quantize_per_channel_int8,
        _replace_ph_qdq_per_channel_replacement,
        _replace_ph_qdq_per_channel_replacement
    ),
    _RewriteInfo(
        _DEQUANTIZE_PER_CHANNEL_INT8_EXAMPLE_INPUTS,
        _dequantize_per_channel_int8,
        _reference_dequantize_per_channel_int8,
        _replace_ph_qdq_per_channel_replacement,
        _replace_ph_qdq_per_channel_replacement
    ),
]

def reference_representation_rewrite(model: GraphModule) -> GraphModule:
    remove_tensor_overload_for_qdq_ops(model)
    for rewrite_info in _REWRITE_INFO_LIST:
        example_inputs = rewrite_info.example_inputs
        pattern = rewrite_info.pattern
        replacement = rewrite_info.replacement
        pattern_post_trans = rewrite_info.pattern_post_trans
        replacement_post_trans = rewrite_info.replacement_post_trans
        pattern = get_aten_graph_module(pattern, example_inputs)  # type: ignore[arg-type, assignment]
        remove_tensor_overload_for_qdq_ops(pattern)  # type: ignore[arg-type]
        replacement = get_aten_graph_module(replacement, example_inputs)  # type: ignore[arg-type, assignment]
        remove_tensor_overload_for_qdq_ops(replacement)  # type: ignore[arg-type]
        if pattern_post_trans:
            pattern = pattern_post_trans(pattern)
        if replacement_post_trans:
            replacement = replacement_post_trans(replacement)
        pattern.recompile()  # type: ignore[attr-defined]
        replacement.recompile()  # type: ignore[attr-defined]
        matches = replace_pattern(model, pattern, replacement)
    return model<|MERGE_RESOLUTION|>--- conflicted
+++ resolved
@@ -377,18 +377,14 @@
     replacement_post_trans: Optional[Callable[[GraphModule], GraphModule]] = None
 
 _REWRITE_INFO_LIST = [
-<<<<<<< HEAD
-    RewriteInfo(
+    _RewriteInfo(
         _QUANTIZED_CONV2d_EXAMPLE_INPUTS,
         _qdq_quantized_conv2d,
         _reference_quantized_conv2d,
         _replace_literals_with_new_placeholders,
         _replace_literals_with_new_placeholders
     ),
-    RewriteInfo(
-=======
-    _RewriteInfo(
->>>>>>> 28092a7e
+    _RewriteInfo(
         _QUANTIZED_ADD_OR_ADD_RELU_EXAMPLE_INPUTS,
         _qdq_quantized_add_relu,
         _reference_quantized_add_relu
