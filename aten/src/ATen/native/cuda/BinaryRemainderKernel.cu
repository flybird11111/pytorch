#define TORCH_ASSERT_NO_OPERATORS
#include <ATen/Dispatch.h>
#include <ATen/native/DispatchStub.h>
#include <ATen/native/cuda/Loops.cuh>
#include <ATen/native/BinaryOps.h>
#include <ATen/native/TensorIterator.h>
#include <c10/util/TypeSafeSignMath.h>

#include <type_traits>

// NOTE: CUDA on Windows requires that the enclosing function
// of a __device__ lambda not have internal linkage.

namespace at { namespace native {

void remainder_kernel_cuda(TensorIteratorBase& iter) {
  if (isIntegralType(iter.common_dtype(), /*includeBool*/ false)) {
    AT_DISPATCH_INTEGRAL_TYPES(iter.common_dtype(), "remainder_cuda", [&]() {
      gpu_kernel_with_scalars(iter, []GPU_LAMBDA(scalar_t a, scalar_t b) -> scalar_t {
        scalar_t r = a % b;
        if (r != 0 && c10::signs_differ(r, b)) {
          r += b;
        }
        return r;
      });
    });
  } else {
    AT_DISPATCH_FLOATING_TYPES_AND2(kHalf, kBFloat16, iter.common_dtype(), "remainder_cuda", [&]() {
      gpu_kernel_with_scalars(iter,
        []GPU_LAMBDA(scalar_t a, scalar_t b) __ubsan_ignore_float_divide_by_zero__ -> scalar_t {
          auto mod = ::fmod(a, b);
          if (mod != 0 && c10::signs_differ(b, mod)) {
            mod += b;
          }
          return mod;
        });
    });
  }
}

void fmod_kernel_cuda(TensorIteratorBase& iter) {
  if (isIntegralType(iter.common_dtype(), /*includeBool*/ false)) {
    AT_DISPATCH_INTEGRAL_TYPES(iter.common_dtype(), "fmod_cuda", [&]() {
      gpu_kernel_with_scalars(iter, []GPU_LAMBDA(scalar_t a, scalar_t b) -> scalar_t {
        return a % b;
      });
    });
  } else {
<<<<<<< HEAD
    AT_DISPATCH_FLOATING_TYPES_AND2(kHalf, kBFloat16, iter.common_dtype(), "fmod_cuda", [&]() {
=======
    AT_DISPATCH_FLOATING_TYPES_AND(kHalf, iter.common_dtype(), "fmod_cuda", [&]() {
>>>>>>> 8d93f6b4
      gpu_kernel_with_scalars(iter,
        []GPU_LAMBDA(scalar_t a, scalar_t b) __ubsan_ignore_float_divide_by_zero__ -> scalar_t {
          return ::fmod(a, b);
        });
    });
  }
}

REGISTER_DISPATCH(remainder_stub, &remainder_kernel_cuda);
REGISTER_DISPATCH(fmod_stub, &fmod_kernel_cuda);

}} // namespace at::native<|MERGE_RESOLUTION|>--- conflicted
+++ resolved
@@ -46,11 +46,7 @@
       });
     });
   } else {
-<<<<<<< HEAD
-    AT_DISPATCH_FLOATING_TYPES_AND2(kHalf, kBFloat16, iter.common_dtype(), "fmod_cuda", [&]() {
-=======
     AT_DISPATCH_FLOATING_TYPES_AND(kHalf, iter.common_dtype(), "fmod_cuda", [&]() {
->>>>>>> 8d93f6b4
       gpu_kernel_with_scalars(iter,
         []GPU_LAMBDA(scalar_t a, scalar_t b) __ubsan_ignore_float_divide_by_zero__ -> scalar_t {
           return ::fmod(a, b);
