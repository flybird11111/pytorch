--- conflicted
+++ resolved
@@ -5400,7 +5400,6 @@
 - func: choose_qparams_optimized(Tensor input, int numel, int n_bins, float ratio, int bit_width) -> (Tensor, Tensor)
   variants: function
 
-<<<<<<< HEAD
 - func: autocast_to_fp16(Tensor(a) self) -> Tensor(a)
   variants: method
   device_guard: False
@@ -5412,13 +5411,12 @@
 - func: autocast_to_fp32(Tensor(a) self) -> Tensor(a)
   variants: method
   device_guard: False
-=======
+
 - func: _to_copy(Tensor self, *, ScalarType? dtype=None, Layout? layout=None, Device? device=None, bool? pin_memory=None, bool non_blocking=False, MemoryFormat? memory_format=None) -> Tensor
   device_check: NoCheck
   device_guard: False
   dispatch:
     CompositeExplicitAutograd: _to_copy
->>>>>>> aa80f05d
 
 # to(Device) must not exist because all constructors of Device also works for
 # TensorOptions. Otherwise, an ambiguity error is thrown.
