--- conflicted
+++ resolved
@@ -493,7 +493,15 @@
         self.assertTrue(torch.allclose(ep(*inp_test)["a"], ep_rexported(*inp_test)["a"]))
         self.assertTrue(torch.allclose(ep(*inp_test)["b"], ep_rexported(*inp_test)["b"]))
 
-<<<<<<< HEAD
+    def test_args_type_checked(self):
+        def fn(x):
+            return x + 1
+
+        inp = torch.rand(2, 2)
+        with self.assertRaisesRegex(torch._dynamo.exc.UserError, "to be a tuple"):
+            # Intentionally not wrapping `inp` in a tuple to trigger the error
+            _ = export(fn, inp)
+
     def test_constrain_value_with_no_default(self):
         def fn(x, y):
             n = x.max().item()
@@ -543,16 +551,112 @@
             test_inp = (torch.randint(1, 2, (2, 2)), torch.randint(3, 5, (2, 3)))
             _ = ep(*test_inp)
 
-=======
-    def test_args_type_checked(self):
-        def fn(x):
-            return x + 1
-
-        inp = torch.rand(2, 2)
-        with self.assertRaisesRegex(torch._dynamo.exc.UserError, "to be a tuple"):
-            # Intentionally not wrapping `inp` in a tuple to trigger the error
-            _ = export(fn, inp)
->>>>>>> 41f90070
+    def test_constrain_size_with_various_cases(self):
+
+        def case_1(x, y):
+            n = x.item()
+            constrain_as_size(n, min=0)
+            return y.sum() + torch.ones(n, 5).sum()
+
+        def case_2(x, y):
+            n = x.item()
+            constrain_as_size(n, min=0, max=6)
+            return y.sum() + torch.ones(n, 5).sum()
+
+        def case_3(x, y):
+            n = x.item()
+            constrain_as_size(n, min=0, max=1)
+            return y.sum() + torch.ones(n, 5).sum()
+
+        def case_4(x, y):
+            n = x.item()
+            constrain_as_size(n, min=2)
+            return y.sum() + torch.ones(n, 5).sum()
+
+        def case_5(x, y):
+            n = x.item()
+            constrain_as_size(n, min=1)
+            return y.sum() + torch.ones(n, 5).sum()
+
+        ep = export(case_1, (torch.tensor(1), torch.ones(4, 5)))
+        with self.assertRaisesRegex(RuntimeError, r"is outside of inline constraint \[0, inf\]."):
+            _ = ep(torch.tensor(-1), torch.randn(4, 5))
+
+        with self.assertRaisesRegex(RuntimeError, r"Invalid value range for -1 between"):
+            _ = case_1(torch.tensor(-1), torch.randn(4, 5))
+
+        self.assertTrue(
+            torch.allclose(
+                ep(torch.tensor(1), torch.ones(4, 5)),
+                case_1(torch.tensor(1), torch.ones(4, 5)),
+            )
+        )
+
+        ep = export(case_2, (torch.tensor(5), torch.randn(4, 5)))
+        with self.assertRaisesRegex(RuntimeError, r"is outside of inline constraint \[0, 6\]."):
+            _ = ep(torch.tensor(7), torch.randn(4, 5))
+
+        with self.assertRaisesRegex(RuntimeError, r"Invalid value range for 7 between"):
+            _ = case_2(torch.tensor(7), torch.randn(4, 5))
+
+        with self.assertRaisesRegex(RuntimeError, r"Invalid value range for 9 between \[0, 6\]."):
+            _ = export(case_2, (torch.tensor(9), torch.randn(4, 5)))
+
+        with self.assertRaisesRegex(RuntimeError, r"Invalid value range for 9 between"):
+            _ = case_2(torch.tensor(9), torch.randn(4, 5))
+
+        self.assertTrue(
+            torch.allclose(
+                ep(torch.tensor(5), torch.ones(4, 5)),
+                case_2(torch.tensor(5), torch.ones(4, 5)),
+            )
+        )
+
+        with self.assertRaisesRegex(
+            torch._dynamo.exc.UserError,
+            "Maximum value to constrain_as_size must be greater than 2, but was 1"
+        ):
+            _ = export(case_3, (torch.tensor(1), torch.randn(4, 5)))
+
+        with self.assertRaisesRegex(RuntimeError, "Max value to constrain_range_for_size must be greater than 2. got: 1"):
+            _ = case_3(torch.tensor(1), torch.randn(4, 5))
+
+        with self.assertRaisesRegex(RuntimeError, r"Invalid value range for 1 between \[2, 9223372036854775807\]."):
+            _ = export(case_4, (torch.tensor(1), torch.randn(4, 5)))
+
+        with self.assertRaisesRegex(RuntimeError, r"Invalid value range for 1 between \[2, 9223372036854775807\]."):
+            _ = case_4(torch.tensor(1), torch.randn(4, 5))
+
+        ep = export(case_4, (torch.tensor(5), torch.randn(4, 5)))
+        with self.assertRaisesRegex(RuntimeError, r"is outside of inline constraint \[2, inf\]."):
+            _ = ep(torch.tensor(1), torch.randn(4, 5))
+
+        with self.assertRaisesRegex(RuntimeError, r"Invalid value range for 1"):
+            _ = case_4(torch.tensor(1), torch.randn(4, 5))
+
+        with self.assertRaisesRegex(RuntimeError, r"Invalid value range for 0 between \[1, 9223372036854775807\]."):
+            _ = export(case_5, (torch.tensor(0), torch.randn(4, 5)))
+
+        self.assertTrue(
+            torch.allclose(
+                ep(torch.tensor(5), torch.ones(4, 5)),
+                case_4(torch.tensor(5), torch.ones(4, 5)),
+            )
+        )
+
+        ep = export(case_5, (torch.tensor(5), torch.randn(4, 5)))
+        with self.assertRaisesRegex(RuntimeError, r"is outside of inline constraint \[1, inf\]."):
+            _ = ep(torch.tensor(0), torch.randn(4, 5))
+
+        with self.assertRaisesRegex(RuntimeError, r"Invalid value range for 0"):
+            _ = case_5(torch.tensor(0), torch.randn(4, 5))
+
+        self.assertTrue(
+            torch.allclose(
+                ep(torch.tensor(5), torch.ones(4, 5)),
+                case_5(torch.tensor(5), torch.ones(4, 5)),
+            )
+        )
 
 if __name__ == '__main__':
     run_tests()