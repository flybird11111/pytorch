# Owner(s): ["oncall: distributed"]

import random
import sys
import unittest
from collections import OrderedDict
from dataclasses import dataclass
from typing import List

import torch
import torch.nn as nn
from torch import distributed as dist
from torch.distributed.utils import _apply_to_tensors, _replace_by_prefix
from torch.testing._internal.common_utils import (
    instantiate_parametrized_tests,
    parametrize,
    run_tests,
    subtest,
    TEST_WITH_DEV_DBG_ASAN,
    TestCase,
)

if not dist.is_available():
    print("Distributed not available, skipping tests", file=sys.stderr)
    sys.exit(0)

if TEST_WITH_DEV_DBG_ASAN:
    print(
        "Skip dev-asan as torch + multiprocessing spawn have known issues",
        file=sys.stderr,
    )
    sys.exit(0)


class TestUtils(TestCase):
    def __init__(self, methodName="runTest"):
        super().__init__(methodName)

    @parametrize(
        "devices", [["cpu"], ["cuda"], subtest(["cpu", "cuda"], name="cpu_cuda")]
    )
    def test_apply_to_tensors(self, devices):
        if "cuda" in devices and (
            not torch.cuda.is_available() or torch.cuda.device_count() < 1
        ):
            raise unittest.SkipTest("Skipped due to lack of GPU")

        expected = 0

        def get_a_tensor():
            """Return a random tensor on random device."""
            dev = random.choice(devices)
            shape = random.choice(((1), (2, 3), (4, 5, 6), (7, 8, 9, 10)))
            t = torch.rand(shape).to(dev)
            nonlocal expected
            expected += t.numel()
            return t

        @dataclass
        class SomeDataClass:
            some_key: str
            some_float: float
            some_tensor: List[torch.Tensor]

        # create a mixed bag of data.
        data = [1, "str"]
        data.append({"key1": get_a_tensor(), "key2": {1: get_a_tensor()}, "key3": 3})
        data.insert(0, {"x", get_a_tensor(), get_a_tensor()})
        data.append(([1], get_a_tensor(), (1), [get_a_tensor()], {1, 2}))
        data.append({"abc": SomeDataClass("some_key", 1.0, [get_a_tensor()])})
        od = OrderedDict()
        od["k"] = "value"
        data.append(od)

        total = 0

        def fn(t):
            nonlocal total
            total += t.numel()
            return t

        new_data = _apply_to_tensors(fn, data)
        self.assertEqual(total, expected)
        for i, v in enumerate(data):
            self.assertEqual(type(new_data[i]), type(v))

    def test_replace_by_prefix(self):
        state_dict = {
            "layer.a": torch.tensor(1),
            "abc.layer.def": torch.tensor(2),
            "layer.b": torch.tensor(3),
        }
        original_state_dict = state_dict.copy()
        _replace_by_prefix(state_dict, "layer.", "module.layer.")
        assert state_dict == {
            "module.layer.a": torch.tensor(1),
            "abc.layer.def": torch.tensor(2),
            "module.layer.b": torch.tensor(3),
        }
        _replace_by_prefix(state_dict, "module.layer.", "layer.")
        assert state_dict == original_state_dict

    def test_packed_sequence(self):
        """Test to ensure RNN packed sequences are modified correctly."""
        rnn = nn.RNN(5, 5)

        x = torch.rand((5, 1, 5), dtype=torch.float)
        seq_length = torch.tensor([4], dtype=torch.int)

        def fill_fn(x):
            x.fill_(0)

        x = nn.utils.rnn.pack_padded_sequence(x, seq_length)
        x, h = rnn(x)
        x = _apply_to_tensors(fill_fn, x)
        x, _ = nn.utils.rnn.pad_packed_sequence(x)
        self.assertEqual(torch.sum(x), 0)


<<<<<<< HEAD
class TestGetSubmoduleToStates(TestCase):
    """Tests the function ``_get_fully_sharded_module_to_states()``."""

    class SharedParameterMode(Enum):
        """
        - ``PARENT_CHILD``: A parent submodule shares a parameter with a child
        submodule.
        - ``SIBLING``: Two sibling submodules share a parameter.
        """

        PARENT_CHILD = auto()
        SIBLING = auto()  # TODO: not yet supported

    class Model(nn.Module):
        """Nested model with buffers and a shared parameter."""

        def __init__(self, shared_parameter_mode) -> None:
            super().__init__()
            self.seq1 = nn.Sequential(
                nn.Linear(5, 5, bias=False),
                nn.Linear(5, 5, bias=False),
            )
            self.seq1.register_buffer("seq1_buffer", torch.randn((5,)))
            self.lin = nn.Linear(5, 5, bias=False)
            self.seq2 = nn.Sequential(
                nn.Sequential(nn.Linear(5, 5, bias=False)), nn.Linear(5, 5, bias=False)
            )
            if (
                shared_parameter_mode
                == TestGetSubmoduleToStates.SharedParameterMode.PARENT_CHILD
            ):
                self.seq2[0][0].weight = self.lin.weight
            elif (
                shared_parameter_mode
                == TestGetSubmoduleToStates.SharedParameterMode.SIBLING
            ):
                self.seq2[0][0].weight = self.seq1[0].weight
            self.seq2[1].register_buffer("seq2_1_buffer", torch.randn((5,)))

        def forward(self, x: torch.Tensor) -> torch.Tensor:
            return self.seq2(self.lin(self.seq1(x)))  # equivalent to one matmul

    def __init__(self, methodName="runTest"):
        super().__init__(methodName)

    def test_get_fully_sharded_module_to_states(self):
        """
        Tests the helper function ``_get_fully_sharded_module_states()`` that
        performs the pseudo-auto-wrapping for the non-wrapper path.

        NOTE: This test is hard coded against ``Model``.
        """
        model = self.Model(TestGetSubmoduleToStates.SharedParameterMode.PARENT_CHILD)

        # Compute the mapping from fully sharded module to states according to
        # a logical module wrap policy
        module_classes = (nn.Sequential,)
        auto_wrap_policy = ModuleWrapPolicy(set(module_classes))
        fully_sharded_module_to_states = _get_fully_sharded_module_to_states(
            model, auto_wrap_policy, set(), set()
        )
        # Check the number of submodules with states in the mapping
        num_submodules_with_states = sum(
            isinstance(submodule, module_classes) for submodule in model.modules()
        )  # explicitly show how to compute the expected number
        if not isinstance(model, module_classes):
            num_submodules_with_states += 1  # always include the root
        assert num_submodules_with_states == 4, f"{num_submodules_with_states}"
        self.assertEqual(
            len(fully_sharded_module_to_states), num_submodules_with_states
        )

        # Check the mapping, i.e. that the dict order follows `model.modules()`
        # order and that the contents are expected
        fully_sharded_modules = list(fully_sharded_module_to_states.keys())
        expected_fully_sharded_modules = [
            module
            for module in model.modules()
            if isinstance(module, nn.Sequential) or module is model
        ]
        self.assertEqual(expected_fully_sharded_modules, fully_sharded_modules)
        # - Root module `model`
        self.assertEqual(fully_sharded_modules[0], model)
        root_states = fully_sharded_module_to_states[fully_sharded_modules[0]]
        self.assertEqual(root_states.params, [model.lin.weight])
        self.assertEqual(root_states.buffers, [])
        # - `seq1`
        self.assertEqual(fully_sharded_modules[1], model.seq1)
        seq1_states = fully_sharded_module_to_states[fully_sharded_modules[1]]
        self.assertEqual(
            seq1_states.params, [model.seq1[0].weight, model.seq1[1].weight]
        )
        self.assertEqual(seq1_states.buffers, [model.seq1.seq1_buffer])
        # - `seq2`
        self.assertEqual(fully_sharded_modules[2], model.seq2)
        seq2_states = fully_sharded_module_to_states[fully_sharded_modules[2]]
        self.assertEqual(seq2_states.params, [model.seq2[1].weight])
        self.assertEqual(seq2_states.buffers, [model.seq2[1].seq2_1_buffer])
        # - `seq2[0]`
        self.assertEqual(fully_sharded_modules[3], model.seq2[0])
        seq2_0_states = fully_sharded_module_to_states[fully_sharded_modules[3]]
        self.assertEqual(seq2_0_states.params, [])  # shared parameter
        self.assertEqual(seq2_0_states.buffers, [])


=======
>>>>>>> ddf7b820
instantiate_parametrized_tests(TestUtils)

if __name__ == "__main__":
    run_tests()<|MERGE_RESOLUTION|>--- conflicted
+++ resolved
@@ -117,114 +117,6 @@
         self.assertEqual(torch.sum(x), 0)
 
 
-<<<<<<< HEAD
-class TestGetSubmoduleToStates(TestCase):
-    """Tests the function ``_get_fully_sharded_module_to_states()``."""
-
-    class SharedParameterMode(Enum):
-        """
-        - ``PARENT_CHILD``: A parent submodule shares a parameter with a child
-        submodule.
-        - ``SIBLING``: Two sibling submodules share a parameter.
-        """
-
-        PARENT_CHILD = auto()
-        SIBLING = auto()  # TODO: not yet supported
-
-    class Model(nn.Module):
-        """Nested model with buffers and a shared parameter."""
-
-        def __init__(self, shared_parameter_mode) -> None:
-            super().__init__()
-            self.seq1 = nn.Sequential(
-                nn.Linear(5, 5, bias=False),
-                nn.Linear(5, 5, bias=False),
-            )
-            self.seq1.register_buffer("seq1_buffer", torch.randn((5,)))
-            self.lin = nn.Linear(5, 5, bias=False)
-            self.seq2 = nn.Sequential(
-                nn.Sequential(nn.Linear(5, 5, bias=False)), nn.Linear(5, 5, bias=False)
-            )
-            if (
-                shared_parameter_mode
-                == TestGetSubmoduleToStates.SharedParameterMode.PARENT_CHILD
-            ):
-                self.seq2[0][0].weight = self.lin.weight
-            elif (
-                shared_parameter_mode
-                == TestGetSubmoduleToStates.SharedParameterMode.SIBLING
-            ):
-                self.seq2[0][0].weight = self.seq1[0].weight
-            self.seq2[1].register_buffer("seq2_1_buffer", torch.randn((5,)))
-
-        def forward(self, x: torch.Tensor) -> torch.Tensor:
-            return self.seq2(self.lin(self.seq1(x)))  # equivalent to one matmul
-
-    def __init__(self, methodName="runTest"):
-        super().__init__(methodName)
-
-    def test_get_fully_sharded_module_to_states(self):
-        """
-        Tests the helper function ``_get_fully_sharded_module_states()`` that
-        performs the pseudo-auto-wrapping for the non-wrapper path.
-
-        NOTE: This test is hard coded against ``Model``.
-        """
-        model = self.Model(TestGetSubmoduleToStates.SharedParameterMode.PARENT_CHILD)
-
-        # Compute the mapping from fully sharded module to states according to
-        # a logical module wrap policy
-        module_classes = (nn.Sequential,)
-        auto_wrap_policy = ModuleWrapPolicy(set(module_classes))
-        fully_sharded_module_to_states = _get_fully_sharded_module_to_states(
-            model, auto_wrap_policy, set(), set()
-        )
-        # Check the number of submodules with states in the mapping
-        num_submodules_with_states = sum(
-            isinstance(submodule, module_classes) for submodule in model.modules()
-        )  # explicitly show how to compute the expected number
-        if not isinstance(model, module_classes):
-            num_submodules_with_states += 1  # always include the root
-        assert num_submodules_with_states == 4, f"{num_submodules_with_states}"
-        self.assertEqual(
-            len(fully_sharded_module_to_states), num_submodules_with_states
-        )
-
-        # Check the mapping, i.e. that the dict order follows `model.modules()`
-        # order and that the contents are expected
-        fully_sharded_modules = list(fully_sharded_module_to_states.keys())
-        expected_fully_sharded_modules = [
-            module
-            for module in model.modules()
-            if isinstance(module, nn.Sequential) or module is model
-        ]
-        self.assertEqual(expected_fully_sharded_modules, fully_sharded_modules)
-        # - Root module `model`
-        self.assertEqual(fully_sharded_modules[0], model)
-        root_states = fully_sharded_module_to_states[fully_sharded_modules[0]]
-        self.assertEqual(root_states.params, [model.lin.weight])
-        self.assertEqual(root_states.buffers, [])
-        # - `seq1`
-        self.assertEqual(fully_sharded_modules[1], model.seq1)
-        seq1_states = fully_sharded_module_to_states[fully_sharded_modules[1]]
-        self.assertEqual(
-            seq1_states.params, [model.seq1[0].weight, model.seq1[1].weight]
-        )
-        self.assertEqual(seq1_states.buffers, [model.seq1.seq1_buffer])
-        # - `seq2`
-        self.assertEqual(fully_sharded_modules[2], model.seq2)
-        seq2_states = fully_sharded_module_to_states[fully_sharded_modules[2]]
-        self.assertEqual(seq2_states.params, [model.seq2[1].weight])
-        self.assertEqual(seq2_states.buffers, [model.seq2[1].seq2_1_buffer])
-        # - `seq2[0]`
-        self.assertEqual(fully_sharded_modules[3], model.seq2[0])
-        seq2_0_states = fully_sharded_module_to_states[fully_sharded_modules[3]]
-        self.assertEqual(seq2_0_states.params, [])  # shared parameter
-        self.assertEqual(seq2_0_states.buffers, [])
-
-
-=======
->>>>>>> ddf7b820
 instantiate_parametrized_tests(TestUtils)
 
 if __name__ == "__main__":
