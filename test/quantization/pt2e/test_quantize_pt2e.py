--- conflicted
+++ resolved
@@ -620,9 +620,14 @@
                 compute_sqnr(after_prepare_result, after_prepare_result_fx),
                 torch.tensor(float("inf")),
             )
-<<<<<<< HEAD
-            self.assertEqual(after_quant_result, after_quant_result_fx)
-            self.assertTrue(compute_sqnr(after_quant_result, after_quant_result_fx) == torch.tensor(float("inf")))
+            # there are slight differences after convert due to different implementations
+            # of quant/dequant
+            self.assertTrue(
+                torch.max(after_quant_result - after_quant_result_fx) < 1e-1
+            )
+            self.assertTrue(
+                compute_sqnr(after_quant_result, after_quant_result_fx) > 35
+            )
 
 
 @skipIfNoDynamoSupport
@@ -674,14 +679,4 @@
                 ]
                 self.checkGraphModuleNodes(m,
                                            expected_node_occurrence=node_occurrence,
-                                           expected_node_list=node_list)
-=======
-            # there are slight differences after convert due to different implementations
-            # of quant/dequant
-            self.assertTrue(
-                torch.max(after_quant_result - after_quant_result_fx) < 1e-1
-            )
-            self.assertTrue(
-                compute_sqnr(after_quant_result, after_quant_result_fx) > 35
-            )
->>>>>>> bf52d570
+                                           expected_node_list=node_list)