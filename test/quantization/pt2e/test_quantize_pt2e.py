--- conflicted
+++ resolved
@@ -5,11 +5,8 @@
 
 import torch
 import torch._dynamo as torchdynamo
-<<<<<<< HEAD
+from torch import Tensor
 import torch.nn as nn
-=======
-from torch import Tensor
->>>>>>> af50efca
 from torch.ao.ns.fx.utils import compute_sqnr
 from torch.ao.quantization import (
     FusedMovingAvgObsFakeQuantize,
@@ -28,11 +25,7 @@
     Quantizer,
     FixedQParamsQuantizationSpec,
     SharedQuantizationSpec,
-<<<<<<< HEAD
-    DerivedQuantizationSpec,
     X86InductorQuantizer,
-=======
->>>>>>> af50efca
 )
 from torch.ao.quantization._pt2e.quantizer.qnnpack_quantizer import (
     get_symmetric_quantization_config,
@@ -146,14 +139,16 @@
             return self.linear2(self.linear1(x))
 
     class ConvMaxPool2d(torch.nn.Module):
-        def __init__(self):
+        def __init__(self, use_maxpool2d=True):
             super(TestHelperModules.ConvMaxPool2d, self).__init__()
             self.conv = torch.nn.Conv2d(2, 2, 1)
             self.pool = torch.nn.MaxPool2d(1, 1)
+            self.use_maxpool2d = use_maxpool2d
 
         def forward(self, x):
             x = self.conv(x)
-            x = self.pool(x)
+            if self.use_maxpool2d:
+                x = self.pool(x)
             return x
 
     class ConvWithBNRelu(torch.nn.Module):
@@ -320,22 +315,6 @@
         )
 
     def test_max_pool2d_quantizer(self):
-<<<<<<< HEAD
-        class M(torch.nn.Module):
-            def __init__(self, use_maxpool2d=True):
-                super(M, self).__init__()
-                self.conv = torch.nn.Conv2d(2, 2, 1)
-                self.pool = torch.nn.MaxPool2d(1, 1)
-                self.use_maxpool2d = use_maxpool2d
-
-            def forward(self, x):
-                x = self.conv(x)
-                if self.use_maxpool2d:
-                    x = self.pool(x)
-                return x
-
-=======
->>>>>>> af50efca
         class BackendAQuantizer(Quantizer):
             def annotate(self, model: torch.fx.GraphModule) -> torch.fx.GraphModule:
                 act_qspec = QuantizationSpec(
@@ -407,9 +386,8 @@
             def get_supported_operators(cls) -> List[OperatorConfig]:
                 pass
 
-<<<<<<< HEAD
         for use_maxpool2d in [True, False]:
-            m = M(use_maxpool2d=use_maxpool2d)
+            m = TestHelperModules.ConvMaxPool2d(use_maxpool2d=use_maxpool2d)
             x = torch.rand(1, 2, 14, 14)
             example_inputs = (x,)
             # program capture
@@ -453,32 +431,6 @@
                 m, expected_node_list=node_list, expected_node_occurrence=node_occurrence
             )
 
-=======
-        m = TestHelperModules.ConvMaxPool2d()
-        x = torch.rand(1, 2, 14, 14)
-        example_inputs = (x,)
-        node_occurrence = {
-            # two for input of maxpool
-            # one for input for maxpool
-            # one for output of maxpool
-            torch.ops.quantized_decomposed.quantize_per_tensor: 4,
-            torch.ops.quantized_decomposed.dequantize_per_tensor: 4,
-        }
-        node_list = [
-            torch.ops.quantized_decomposed.dequantize_per_tensor,
-            torch.ops.quantized_decomposed.dequantize_per_tensor,
-            torch.ops.aten.convolution.default,
-            torch.ops.quantized_decomposed.quantize_per_tensor,
-            torch.ops.quantized_decomposed.dequantize_per_tensor,
-            torch.ops.aten.max_pool2d_with_indices.default,
-            torch.ops.quantized_decomposed.quantize_per_tensor,
-            torch.ops.quantized_decomposed.dequantize_per_tensor,
-        ]
-        self._test_quantizer(
-            m, example_inputs, BackendAQuantizer(), node_occurrence, node_list
-        )
->>>>>>> af50efca
-
     def test_derived_qspec(self):
         class BackendAQuantizer(Quantizer):
             def annotate(self, model: torch.fx.GraphModule) -> torch.fx.GraphModule:
